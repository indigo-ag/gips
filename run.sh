--- conflicted
+++ resolved
@@ -3,11 +3,6 @@
 source credentials.sh
 
 docker run -it --rm --name gips -h gips \
-<<<<<<< HEAD
-    -v /home/braswell/repo/gips-rb:/gips \
-    -v /data/gips:/archive \
-=======
     -v ${GIPSDIR}:/gips \
     -v ${ARCHIVEDIR}:/archive \
->>>>>>> 5a70ade3
     --user gips gips