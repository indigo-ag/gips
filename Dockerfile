FROM ubuntu:16.04

RUN echo "deb http://ppa.launchpad.net/ubuntugis/ppa/ubuntu xenial main" >> \
       /etc/apt/sources.list \
    && apt-key adv --keyserver keyserver.ubuntu.com --recv-keys 314DF160 \
    && apt-get -y update \
    && apt-get install -y \
    python python-apt \
    python-pip \
    gfortran \
    libboost-system1.58.0 \
    libboost-log1.58.0 \
    libboost-all-dev \
    libfreetype6-dev \
    libgnutls-dev \
    libatlas-base-dev \
    libgdal-dev \
    libcurl4-gnutls-dev \
    gdal-bin \
    python-numpy \
    python-scipy \
    python-gdal \
    swig2.0 \
    wget \
    && rm -rf /var/lib/apt/lists/* \
    && pip install -U pip==9.0.3 setuptools wheel \
    && pip install https://github.com/Applied-GeoSolutions/gippy/archive/v0.3.11.tar.gz#egg=gippy

COPY . /gips

RUN cd /gips \
    && pip install -r dev_requirements.txt \
<<<<<<< HEAD
    && pip install --process-dependency-links -e .
=======
    && pip install --process-dependency-links -e . \
    && mv sixs /usr/local/bin/sixs \
    && chmod +x /usr/local/bin/sixs \
    && echo "stty cols 240 rows 60" >> .bashrc
>>>>>>> 5170b612

RUN apt-get -y purge \
       gfortran \
       libboost-all-dev \
       libfreetype6-dev \
       libatlas-base-dev \
       libgdal-dev \
       swig2.0 \
    && apt-get -y autoremove \
    && apt-get -y autoclean

VOLUME /archive
VOLUME /gips
VOLUME /conf
WORKDIR /gips<|MERGE_RESOLUTION|>--- conflicted
+++ resolved
@@ -30,14 +30,8 @@
 
 RUN cd /gips \
     && pip install -r dev_requirements.txt \
-<<<<<<< HEAD
-    && pip install --process-dependency-links -e .
-=======
     && pip install --process-dependency-links -e . \
-    && mv sixs /usr/local/bin/sixs \
-    && chmod +x /usr/local/bin/sixs \
     && echo "stty cols 240 rows 60" >> .bashrc
->>>>>>> 5170b612
 
 RUN apt-get -y purge \
        gfortran \
