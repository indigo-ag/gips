import logging
from datetime import datetime

import pytest

from .util import *

logger = logging.getLogger(__name__)


@pytest.yield_fixture
def careful_repo_env(request, expected):
    """Carefully provides access to the data repo.

    It won't let the test run if existing files in the repo would be
    overwritten by files created during the test."""
    gtfe = GipsTestFileEnv(DATA_REPO_ROOT, start_clear=False)
    intersection = set(gtfe._find_files().keys()) & set(expected.created.keys())
    if intersection:
        msg = '{} output files found before test; test cannot proceed'
        raise RuntimeError(msg.format(len(intersection)), list(intersection))
    yield gtfe
    gtfe.remove_created()


src_altering = pytest.mark.skipif(not pytest.config.getoption("src_altering"),
                                  reason="--src-altering is required for this test")

is_wednesday = datetime.today().date().weekday() == 2

@src_altering
@pytest.mark.skipif(is_wednesday, reason="Data isn't available on Wednesdays")
def t_modis_inv_fetch(careful_repo_env, expected):
    """Test gips_inventory --fetch; actually contacts data provider."""
    # only get data for one day to save time
    args = ('modis', '-s', NH_SHP_PATH,
            '-d', '2012-12-01,2012-12-01', '-v', '4', '--fetch')
    actual = careful_repo_env.run('gips_inventory', *args)
    assert expected == actual


<<<<<<< HEAD
@src_altering
def t_landsat_inv_fetch(careful_repo_env, expected):
    """Test gips_inventory --fetch; actually contacts data provider."""
    args = ('landsat', '-s', NH_SHP_PATH, '-d', '2015-352', '-v', '4', '--fetch')
    actual = careful_repo_env.run('gips_inventory', *args)
    # can't compare checksums because landsat's checksums are different every time.
    assert (expected.created.keys() == actual.created.keys() and
            expected.updated == actual.updated)
=======
@pytest.mark.timeout(20)
@pytest.mark.skipif(not is_wednesday, reason="This test is only meaningful on Wednesdays")
# TODO use careful version once expectations are known:
# def t_modis_inv_fetch_on_wednesday(careful_repo_env):
def t_modis_inv_fetch_on_wednesday(repo_env):
    """Test gips_inventory --fetch's graceful failure during planned outages.

    Actually contacts data provider, but only on Wednesdays."""
    # only get data for one day to save time
    args = ('modis', '-s', NH_SHP_PATH,
            '-d', '2012-12-01,2012-12-01', '-v', '4', '--fetch')
    # TODO some files may be generated; put those in expected/ when they've been identified
    expected = GipsProcResult()
    actual = repo_env.run('gips_inventory', *args)
    assert expected == actual
>>>>>>> 6c28308b
<|MERGE_RESOLUTION|>--- conflicted
+++ resolved
@@ -39,16 +39,6 @@
     assert expected == actual
 
 
-<<<<<<< HEAD
-@src_altering
-def t_landsat_inv_fetch(careful_repo_env, expected):
-    """Test gips_inventory --fetch; actually contacts data provider."""
-    args = ('landsat', '-s', NH_SHP_PATH, '-d', '2015-352', '-v', '4', '--fetch')
-    actual = careful_repo_env.run('gips_inventory', *args)
-    # can't compare checksums because landsat's checksums are different every time.
-    assert (expected.created.keys() == actual.created.keys() and
-            expected.updated == actual.updated)
-=======
 @pytest.mark.timeout(20)
 @pytest.mark.skipif(not is_wednesday, reason="This test is only meaningful on Wednesdays")
 # TODO use careful version once expectations are known:
@@ -63,5 +53,4 @@
     # TODO some files may be generated; put those in expected/ when they've been identified
     expected = GipsProcResult()
     actual = repo_env.run('gips_inventory', *args)
-    assert expected == actual
->>>>>>> 6c28308b
+    assert expected == actual