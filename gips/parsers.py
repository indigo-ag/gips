--- conflicted
+++ resolved
@@ -91,20 +91,15 @@
                            type=int)
         group.add_argument('--fetch', help='Fetch any missing data (if supported)',
                            default=False, action='store_true')
-<<<<<<< HEAD
         group.add_argument('--update', help='Force fetch and/ or update data (if supported)',
                            default=False, action='store_true')
-
-=======
-        group.add_argument('--update', help='Force fetch and/ or update data (if supported)', default=False, action='store_true')
-        parser.add_argument(
+        group.add_argument(
             '--chunksize', help='Chunk size in MB', default=128.0, type=float
         )
-        parser.add_argument(
+        group.add_argument(
             '--numprocs', help='Desired number of processors (if allowed)',
             default=1, type=int
         )
->>>>>>> 43891e24
         group.add_argument('-p', '--products', help='Requested Products', nargs='*')
         self.parent_parsers.append(parser)
         return parser
