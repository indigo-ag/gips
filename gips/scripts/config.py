#!/usr/bin/env python
################################################################################
#    GIPS: Geospatial Image Processing System
#
#    AUTHOR: Matthew Hanson
#    EMAIL:  matt.a.hanson@gmail.com
#
#    Copyright (C) 2014 Applied Geosolutions
#
#    This program is free software; you can redistribute it and/or modify
#    it under the terms of the GNU General Public License as published by
#    the Free Software Foundation; either version 2 of the License, or
#    (at your option) any later version.
#
#    This program is distributed in the hope that it will be useful,
#    but WITHOUT ANY WARRANTY; without even the implied warranty of
#    MERCHANTABILITY or FITNESS FOR A PARTICULAR PURPOSE.  See the
#    GNU General Public License for more details.
#
#   You should have received a copy of the GNU General Public License
#   along with this program. If not, see <http://www.gnu.org/licenses/>
################################################################################

import os, sys
import pprint
import traceback


import gips
from gips import __version__ as version
from gips.parsers import GIPSParser
from gips.utils import (create_environment_settings,
    create_user_settings, create_repos, get_data_variables)
from gips import utils
from gips.inventory import orm


def migrate_database():
    """
    TODO: move this into orm
    Migrate the database if the ORM is turned on.
    """
    if not orm.use_orm():
        return
    from django.core.management import call_command
    print 'Migrating database'
    orm.setup()
    call_command('migrate', interactive=False)


def create_data_variables():
    """ Create the DataVariable catalog if ORM is turned on."""
    if not orm.use_orm():
        return
    print 'Creating DataVariable catalog'
    orm.setup()
    # This import must be run after orm.setup()
    from gips.inventory.dbinv.models import DataVariable
    data_variables = get_data_variables()

    for dv in data_variables:
        name = dv.pop('name')
        dv_model, created = DataVariable.objects.update_or_create(
            name=name, defaults=dv
        )
        dv_model.save()


def configure_environment(repos, email, drivers, earthdata_user,
                          earthdata_password, update, **kwargs):
    try:
        # kwargs added for datahandler enabling
        cfgfile = create_environment_settings(
            repos, email, drivers,
            earthdata_user, earthdata_password,
            update_config=update, **kwargs
        )
        print 'Environment settings file: %s' % cfgfile
        print 'Creating repository directories'
        create_repos()
        migrate_database()
        create_data_variables()
    except Exception, e:
        # TODO error-handling-fix: standard script-level handler
        print traceback.format_exc()
        print 'Could not create environment settings: %s' % e
        sys.exit(1)



def main():
    title = 'GIPS Configuration Utility (v%s)' % (version)

    parser = GIPSParser(description=title, datasources=False)
    subparser = parser.add_subparsers(dest='command')
    subparser.add_parser('print', help='Print current settings')
    p = subparser.add_parser(
        'env',
        help='Configure GIPS repositories in this environment'
    )
    p.add_argument(
        '-r', '--repos', help='Top level directory for repositories',
        default='/data/repos'
    )
    p.add_argument(
        '-e', '--email',
        help='Set email address (used for anonymous FTP sources)', default=''
    )
    p.add_argument(
        '-d', '--drivers', nargs='*',
        default=('modis', 'merra', 'landsat', 'aod'),
        help='List of drivers to enable for this installation',
    )
    p.add_argument(
        '-U', '--earthdata-user',
        help='Set username for EARTHDATA login', default=''
    )
    p.add_argument(
        '-P', '--earthdata-password',
        help='Set password for EARTHDATA login', default=''
    )
    p.add_argument(
        '-u', '--update',
        help='Overwrite any existing settings file with these options',
        default=False, action='store_true',
    )
    p = subparser.add_parser('user', help='Configure GIPS repositories for this user (for per user customizations)')
    #p.add_argument('-e', '--email', help='Set email address (used for anonymous FTP sources)')
    #h = 'Install full configuration file without inheriting from environment settings'
    #p.add_argument('-f', '--full', help=h, default=False, action='store_true')
    args = parser.parse_args()
    print title

    utils.gips_script_setup(
<<<<<<< HEAD
        driver_string=None, 
        stop_on_error=args.stop_on_error,
        setup_orm=False,
    )
=======
        driver_string=None,  # NOTE: no driver string for gips_config
        stop_on_error=args.stop_on_error,
        setup_orm=False,  # NOTE: ORM cannot be setup before `gips_config env`
    )                     # has been run
>>>>>>> b3c905d3

    if args.command == 'print':
        with utils.error_handler('Unable to access settings'):
            from gips.utils import settings
            s = settings()
            for v in dir(s):
                if not v.startswith('__') and v != 'gips':
                    print
                    print v
                    exec('pprint.pprint(s.%s)' % v)

    elif args.command == 'env':
        configure_environment(**vars(args))
    elif args.command == 'user':
        with utils.error_handler('Could not create user settings'):
            # first try importing environment settings
            import gips.settings
            cfgfile = create_user_settings()

    if args.command in ('user', 'env'):
        with utils.error_handler('Could not create repos'):
            print 'Creating repository directories'
            create_repos()
        with utils.error_handler('Could not migrate database'):
            print 'Migrating database'
            migrate_database()

    utils.gips_exit()


if __name__ == "__main__":
    main()<|MERGE_RESOLUTION|>--- conflicted
+++ resolved
@@ -132,17 +132,10 @@
     print title
 
     utils.gips_script_setup(
-<<<<<<< HEAD
-        driver_string=None, 
-        stop_on_error=args.stop_on_error,
-        setup_orm=False,
-    )
-=======
         driver_string=None,  # NOTE: no driver string for gips_config
         stop_on_error=args.stop_on_error,
         setup_orm=False,  # NOTE: ORM cannot be setup before `gips_config env`
     )                     # has been run
->>>>>>> b3c905d3
 
     if args.command == 'print':
         with utils.error_handler('Unable to access settings'):
