--- conflicted
+++ resolved
@@ -102,13 +102,7 @@
             for p in process_args:
                 print p
             products.update(status='scheduled')
-<<<<<<< HEAD
             return torque.submit('process', process_args, 2)
-        
-                                                                                    
-    
-=======
-            torque.submit('process', process_args, 2)
 
 
 def processing_status(driver_name, spatial_spec, temporal_spec, products):
@@ -139,9 +133,6 @@
         return status
 
 
-
-
->>>>>>> f14813dd
 def query_service(driver_name, spatial, temporal, products,
                   query_type='missing', action='request-product'):
     '''
