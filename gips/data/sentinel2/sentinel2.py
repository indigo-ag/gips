--- conflicted
+++ resolved
@@ -23,7 +23,6 @@
 import math
 import os
 import shutil
-import glob
 import sys
 import datetime
 import shlex
@@ -37,7 +36,6 @@
 from xml.etree import ElementTree, cElementTree
 
 import numpy
-import requests
 
 import gippy
 import gippy.algorithms
@@ -75,9 +73,7 @@
         Returns (x0, x1, y0, y1), which is
         (west lon, east lon, south lat, north lat) in degrees.
         """
-        # ascii encoding to protect gippy from django/etc's unicode
-        atileid = tileid.encode('ascii', 'ignore')
-        e = utils.open_vector(cls.get_setting('tiles'), cls._tile_attribute)[atileid].Extent()
+        e = utils.open_vector(cls.get_setting('tiles'), cls._tile_attribute)[tileid].Extent()
         return e.x0(), e.x1(), e.y0(), e.y1()
 
 
@@ -149,7 +145,7 @@
 
     }
 
-    _2016_12_07 = datetime.date(2016, 12, 7) # first day of new-style assets, UTC
+    _2016_12_07 = datetime.datetime(2016, 12, 7, 0, 0) # first day of new-style assets, UTC
 
     # regexes for verifying filename correctness & extracting metadata; convention:
     # https://sentinels.copernicus.eu/web/sentinel/user-guides/sentinel-2-msi/naming-convention
@@ -180,7 +176,8 @@
         'original': {
             # original-style assets can't use the same name for downloading and archiving, because
             # each downloaded file contains multiple tiles of data
-            'name-re': '^' + _tile_re + '_' + _orig_name_re,
+            'downloaded-name-re': _orig_name_re,
+            'archived-name-re': '^' + _tile_re + '_' + _orig_name_re,
             # raster file pattern
             # TODO '/.*/' can be misleading due to '/' satisfying '.', so rework into '/[^/]*/'
             'raster-re': r'^.*/GRANULE/.*/IMG_DATA/.*_T{tileid}_B(?P<band>\d[\dA]).jp2$',
@@ -191,7 +188,8 @@
         },
         _2016_12_07: {
             # post-2016 assets use their downloaded FN as their archived FN
-            'name-re': _2016_12_07_name_re,
+            'downloaded-name-re': _2016_12_07_name_re,
+            'archived-name-re': _2016_12_07_name_re,
             # raster file pattern
             'raster-re': '^.*/GRANULE/.*/IMG_DATA/.*_B(?P<band>\d[\dA]).jp2$',
             # internal metadata file patterns
@@ -213,16 +211,12 @@
         https://sentinels.copernicus.eu/web/sentinel/user-guides/sentinel-2-msi/naming-convention
         """
         super(sentinel2Asset, self).__init__(filename)
-<<<<<<< HEAD
-=======
         with utils.error_handler("Error opening asset '({})'".format(filename)):
-            if os.path.exists(filename):  # __init__ should work even if file doesn't exist
-                zipfile.ZipFile(filename)  # exception if file isn't a valid zip
->>>>>>> 697470d2
+            zipfile.ZipFile(filename) # sanity check; exception if file isn't a valid zip
         base_filename = os.path.basename(filename)
 
         for style, style_dict in self._asset_styles.items():
-            match = re.match(style_dict['name-re'], base_filename)
+            match = re.match(style_dict['archived-name-re'], base_filename)
             if match is not None:
                 break
         if match is None:
@@ -250,19 +244,16 @@
             self.style_res['tile-md-re'] = sr['tile-md-re'].format(tileid=self.tile)
             self.style_res['datastrip-md-re'] = sr['datastrip-md-re'].format(tileid=self.tile)
 
-<<<<<<< HEAD
-=======
 
     @classmethod
-    def query_service(cls, asset, tile, date, pclouds=100):
+    def query_service(cls, asset, tile, date):
         """Compatibility method; not used by fetch."""
-        bn, url = cls.query_provider(asset, tile, date, pclouds)
+        bn, url = cls.query_provider(asset, tile, date)
         return [{'basename': bn, 'url': url}]
 
 
->>>>>>> 697470d2
     @classmethod
-    def query_provider(cls, asset, tile, date, pclouds=100):
+    def query_provider(cls, asset, tile, date):
         """Search for a matching asset in the Sentinel-2 servers.
 
         Uses the given (asset, tile, date) tuple as a search key, and
@@ -274,9 +265,7 @@
         username = cls.Repository.get_setting('username')
         password = cls.Repository.get_setting('password')
 
-        # date is a datetime() for vanilla gips, but a date() for datahandler,
-        # but only needs to be a date() for this code's needs.
-        style = 'original' if datetime.date(year, month, day) < cls._2016_12_07 else cls._2016_12_07
+        style = 'original' if date < cls._2016_12_07 else cls._2016_12_07
 
         # search step:  locate the asset corresponding to (asset, tile, date)
         url_head = 'https://scihub.copernicus.eu/dhus/search?q='
@@ -323,22 +312,18 @@
             if 'rel' in entry['link'][0]: # sanity check - the right one doesn't have a 'rel' attrib
                 raise IOError("Unexpected 'rel' attribute in search link", link)
             asset_url = entry['link'][0]['href']
-            filename = entry['title'] + '.zip'
+            output_file_name = entry['title'] + '.zip'
 
         if style != 'original':
-            return filename, asset_url
+            return output_file_name, asset_url
 
         # old-style assets cover many tiles, so there may be duplication of effort; avoid that by
         # aborting if the stage already contains the desired asset
-        staged_fp_glob = os.path.join(cls.Repository.path('stage'), '?????_' + filename)
-        if len(glob.glob(staged_fp_glob)) > 0:
-            utils.verbose_out('Asset {} needed but matching asset(s)'
-                              ' already in stage/, skipping.'.format(filename))
+        full_staged_path = os.path.join(cls.Repository.path('stage'), output_file_name)
+        if os.path.exists(full_staged_path):
+            utils.verbose_out('Asset `{}` needed but already in stage/, skipping.'.format(
+                    output_file_name))
             return None, None
-<<<<<<< HEAD
-        tile_fn = tile + '_' + filename
-        return tile_fn, asset_url
-=======
 
         if pclouds < 100:
             asset = cls(output_file_name)
@@ -346,7 +331,6 @@
                 return None, None
 
         return output_file_name, asset_url
->>>>>>> 697470d2
 
 
     @classmethod
@@ -354,7 +338,7 @@
         """Fetch the asset corresponding to the given asset type, tile, and date."""
         output_file_name, asset_url = cls.query_provider(asset, tile, date)
         if (output_file_name, asset_url) == (None, None):
-            return [] # nothing found
+            return # nothing found
         username = cls.Repository.get_setting('username')
         password = cls.Repository.get_setting('password')
         # download the asset via the asset URL, putting it in a temp folder, then move to the stage
@@ -376,10 +360,9 @@
                 p.communicate()
                 if p.returncode != 0:
                     raise IOError("Expected wget exit status 0, got {}".format(p.returncode))
-                stage_fp = cls.stage_asset(output_full_path, output_file_name)
+                cls.stage_asset(output_full_path, output_file_name)
             finally:
                 shutil.rmtree(tmp_dir_full_path) # always remove the dir even if things break
-        return [stage_fp]
 
 
     @classmethod
@@ -402,7 +385,7 @@
             with utils.error_handler('Error archiving asset', continuable=True):
                 bn = os.path.basename(fn)
                 for style, style_dict in cls._asset_styles.items():
-                    match = re.match(style_dict['name-re'], bn)
+                    match = re.match(style_dict['downloaded-name-re'], bn)
                     if match is not None:
                         found_files[style].append(fn) # save the found path, not the basename
                         break
@@ -415,12 +398,10 @@
 
         for fn in found_files['original']:
             tile_list = cls.tile_list(fn)
-            # trim off the tile ID so it can be used as the basis for all its internal tile IDs
-            asset_bn = os.path.basename(fn)[6:]
             # use the stage dir since it's likely not to break anything (ie on same filesystem)
             with utils.make_temp_dir(dir=cls.Repository.path('stage')) as tdname:
                 for tile in tile_list:
-                    tiled_fp = os.path.join(tdname, tile + '_' + asset_bn)
+                    tiled_fp = os.path.join(tdname, tile + '_' + os.path.basename(fn))
                     os.link(fn, tiled_fp)
                 assets += super(sentinel2Asset, cls).archive(tdname, False, False, update)
             if not keep:
@@ -435,7 +416,6 @@
         stage_path = cls.Repository.path('stage')
         stage_full_path = os.path.join(stage_path, asset_base_name)
         os.rename(asset_full_path, stage_full_path) # on POSIX, if it works, it's atomic
-        return stage_full_path
 
 
     @classmethod
@@ -458,48 +438,6 @@
                 .format(file_name)
             )
         return list(tiles)
-
-
-    def filter(self, pclouds=100, **kwargs):
-        if pclouds < 100:
-            if os.path.exists(self.filename):
-                with utils.make_temp_dir() as tmpdir:
-                    metadata_file = [f for f in self.datafiles() if f.endswith("MTD_MSIL1C.xml")][0]
-                    self.extract([metadata_file], path=tmpdir)
-                    tree = ElementTree.parse(tmpdir + '/' + metadata_file)
-                    root = tree.getroot()
-            else:
-                scihub = "https://scihub.copernicus.eu/dhus/odata/v1"
-                username = self.Repository.get_setting('username')
-                password = self.Repository.get_setting('password')
-                asset_name = os.path.basename(self.filename)[0:-4]
-                query_url = "{}/Products?$filter=Name eq '{}'".format(scihub, asset_name)
-                r = requests.get(query_url, auth=(username, password))
-                r.raise_for_status()
-                root = ElementTree.fromstring(r.content)
-                namespaces = {
-                    'a': "http://www.w3.org/2005/Atom",
-                    'm': "http://schemas.microsoft.com/ado/2007/08/dataservices/metadata",
-                    'd': "http://schemas.microsoft.com/ado/2007/08/dataservices",
-                }
-                product_id_el = root.find("./a:entry/m:properties/d:Id", namespaces)
-                if product_id_el is None:
-                    raise Exception("{} is not a valid asset".format(asset_name))
-                metadata_url = "{}/Products('{}')/Nodes('{}.SAFE')/Nodes('MTD_MSIL1C.xml')/$value".format(
-                    scihub, product_id_el.text, asset_name
-                )
-                r = requests.get(metadata_url, auth=(username, password))
-                r.raise_for_status()
-                root = ElementTree.fromstring(r.content)
-
-            ns = "{https://psd-14.sentinel2.eo.esa.int/PSD/User_Product_Level-1C.xsd}"
-            cloud_coverage_el = root.findall(
-                "./{}Quality_Indicators_Info/Cloud_Coverage_Assessment".format(ns)
-            )[0]
-            if float(cloud_coverage_el.text) > pclouds:
-                return False
-
-        return True
 
 
     def xml_subtree(self, md_file_type, subtree_tag):
@@ -682,21 +620,12 @@
         'rad': {
             'description': 'Surface-leaving radiance',
             'assets': [_asset_type],
-            'arguments': ['toa: use top of atmosphere values'],
             'bands': [{'name': band_name, 'units': 'W/m^2/um'} # aka watts/(m^2 * micrometers)
                       for band_name in Asset._sensors['S2A']['indices-colors']],
             # 'startdate' and 'latency' are optional for DH
         },
         'ref': {
             'description': 'Surface reflectance',
-            'assets': [_asset_type],
-            'arguments': ['toa: use top of atmosphere values'],
-            'bands': [{'name': band_name, 'units': Data._unitless}
-                      for band_name in Asset._sensors['S2A']['indices-colors']],
-        },
-        'reftoa': {
-            'description': "TOA reflectance; ugly hack due to datahandler's failure to support"
-                           " product arguments",
             'assets': [_asset_type],
             'bands': [{'name': band_name, 'units': Data._unitless}
                       for band_name in Asset._sensors['S2A']['indices-colors']],
@@ -712,7 +641,6 @@
     _products.update(
         (p, {'description': d,
              'assets': [_asset_type],
-             'arguments': ['toa: use top of atmosphere values'],
              'bands': [{'name': p, 'units': Data._unitless}]}
         ) for p, d in [
             ('ndvi',   'Normalized Difference Vegetation Index'),
@@ -723,12 +651,12 @@
             ('satvi',  'Soil-Adjusted Total Vegetation Index'),
             ('msavi2', 'Modified Soil-adjusted Vegetation Index'),
             ('vari',   'Visible Atmospherically Resistant Index'),
+            # index products related to tillage
             # rbraswell's original description of brgt:  "Brightness index:
             # Visible to near infrared reflectance weighted by" approximate
             # energy distribution of the solar spectrum. A proxy for
             # broadband albedo."
             ('brgt',   'VIS and NIR reflectance, weighted by solar energy distribution.'),
-            # index products related to tillage
             ('ndti',   'Normalized Difference Tillage Index'),
             ('crc',    'Crop Residue Cover (uses BLUE)'),
             ('crcm',   'Crop Residue Cover, Modified (uses GREEN)'),
@@ -745,7 +673,6 @@
         'ref':          'rad-toa',
         'rad':          'rad-toa',
         'rad-toa':      'ref-toa',
-        'reftoa':       'ref-toa', # hack hack
         'ref-toa':      None, # has no deps but the asset
         'cfmask':       None,
     }
@@ -794,7 +721,7 @@
         """
         if product in self._product_images:
             return self._product_images[product]
-        image = utils.gippy_geoimage(self.filenames[(self.current_sensor(), product)])
+        image = gippy.GeoImage(self.filenames[(self.current_sensor(), product)])
         self._product_images[product] = image
         return image
 
@@ -811,8 +738,6 @@
             raise IOError(err_msg)
         return tile_string.upper()
 
-    def filter(self, pclouds=100, **kwargs):
-        return all([asset.filter(pclouds, **kwargs) for asset in self.assets.values()])
 
     @classmethod
     def meta_dict(cls):
@@ -840,7 +765,6 @@
         fnl.sort(key=lambda f: band_strings.index(f[-6:-4]))
         self.metadata = {'filenames': fnl}
 
-
     def read_raw(self):
         """Read in bands using original SAFE asset file (a .zip)."""
         self.load_metadata()
@@ -854,16 +778,21 @@
                     for f in self.metadata['filenames']]
         self.metadata['abs-filenames'] = datafiles
 
-
-
-    def reftoa_dh_workaround_geoimage(self):
-        """Just a hack to work around DH's failure to support product arguments."""
-        self._time_report('Starting "reftoa" DH workaround hack product.')
-        real_ref_toa = self.load_image('ref-toa')
-        reftoa_image = utils.gippy_geoimage(real_ref_toa)
-        reftoa_image.SetNoData(0)
-        self._product_images['reftoa'] = reftoa_image
-
+    def _time_report(self, msg, reset_clock=False, verbosity=None):
+        """Provide the user with progress reports, including elapsed time.
+
+        Reset elapsed time with reset_clock=True; when starting or
+        resetting the clock, specify a verbosity, or else accept the
+        default of 3.
+        """
+        start = getattr(self, '_time_report_start', None)
+        if reset_clock or start is None:
+            start = self._time_report_start = datetime.datetime.now()
+            self._time_report_verbosity = 3 if verbosity is None else verbosity
+        elif verbosity is not None:
+            raise ValueError('Changing verbosity is only permitted when resetting the clock')
+        utils.verbose_out('{}:  {}'.format(datetime.datetime.now() - start, msg),
+                self._time_report_verbosity)
 
 
     def ref_toa_geoimage(self, sensor, data_spec):
@@ -901,7 +830,7 @@
                 if p.returncode != 0:
                     raise IOError("Expected gdal_translate exit status 0, got {}".format(
                             p.returncode))
-            upsampled_img = utils.gippy_geoimage(upsampled_filenames)
+            upsampled_img = gippy.GeoImage(upsampled_filenames)
             upsampled_img.SetMeta(self.meta_dict())
             upsampled_img.SetNoData(0)
             # eg:   3        '08'
@@ -926,7 +855,7 @@
 
         radiance_factors = asset_instance.radiance_factors()
 
-        rad_image = utils.gippy_geoimage(upsampled_img)
+        rad_image = gippy.GeoImage(upsampled_img)
 
         for i in range(len(rad_image)):
             color = rad_image[i].Description()
@@ -945,7 +874,7 @@
         ca = self.current_asset()
         atm6s = ca.generate_atmo_corrector()
 
-        rad_image = utils.gippy_geoimage(rad_toa_img)
+        rad_image = gippy.GeoImage(rad_toa_img)
         # set meta to pass along to indices
         rad_image._aod_source = str(atm6s.aod[0])
         rad_image._aod_value  = str(atm6s.aod[1])
@@ -1028,7 +957,7 @@
         atm6s = self.assets[asset_type].generate_atmo_corrector()
         scaling_factor = 0.001 # to prevent chunky small ints
         rad_rev_img = self.load_image('rad-toa')
-        sr_image = utils.gippy_geoimage(rad_rev_img)
+        sr_image = gippy.GeoImage(rad_rev_img)
         # set meta to pass along to indices
         sr_image._aod_source = str(atm6s.aod[0])
         sr_image._aod_value  = str(atm6s.aod[1])
@@ -1140,8 +1069,6 @@
         # only do the bits that need doing
         if 'ref-toa' in work:
             self.ref_toa_geoimage(sensor, data_spec)
-        if 'reftoa' in work:
-            self.reftoa_dh_workaround_geoimage()
         if 'rad-toa' in work:
             self.rad_toa_geoimage(asset_type, sensor)
         if 'rad' in work:
@@ -1163,7 +1090,7 @@
                 # have to reproduce the whole object because gippy refuses to write metadata when
                 # you do image.Process(filename).
                 source_image = self._product_images[prod_type]
-                output_image = utils.gippy_geoimage(temp_fp, source_image)
+                output_image = gippy.GeoImage(temp_fp, source_image)
                 output_image.SetNoData(0)
                 output_image.SetMeta(self.meta_dict()) # add standard metadata
                 if prod_type in ('ref', 'rad'): # atmo-correction metadata
