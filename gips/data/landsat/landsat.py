--- conflicted
+++ resolved
@@ -44,15 +44,9 @@
 import osr
 import gippy
 from gippy import algorithms
-from gippy.algorithms import fmask, linear_transform
 from gips import __version__ as __gips_version__
 from gips.exceptions import GipsException
 from gips.core import SpatialExtent, TemporalExtent
-<<<<<<< HEAD
-=======
-from gippy.algorithms import (ACCA, Fmask, LinearTransform, Indices,
-                              AddShadowMask, CookieCutter)
->>>>>>> a813cb83
 from gips.data.core import Repository, Data
 import gips.data.core
 from gips.atmosphere import SIXS, MODTRAN
@@ -1032,32 +1026,15 @@
                 coreg_mag = (xcoreg ** 2 + ycoreg ** 2) ** 0.5
                 insane =  coreg_mag > _default_coreg_mag_thresh  # TODO: actual fix
 
-<<<<<<< HEAD
                 imgout.add_meta("COREG_MAGNITUDE", str(coreg_mag))
-
+                imgout.add_meta("COREG_EXCESSIVE_SHIFT", str(insane))
                 if not insane:
-                    affine = img.affine()
+                    affine = imgout.affine()
                     affine[0] += xcoreg
                     affine[3] += ycoreg
                     imgout.set_affine(affine)
                 imgout.save()
                 imgout = None
-=======
-                img.SetMeta("COREG_MAGNITUDE", str(coreg_mag))
-                img.SetMeta("COREG_EXCESSIVE_SHIFT", str(insane))
-
-                if True: # not insane:
-                    affine = img.Affine()
-                    affine[0] += xcoreg
-                    affine[3] += ycoreg
-                    img.SetAffine(affine)
-                else:
-                    # quarantine
-                    pass
-
-                img.Process()
-                img = None
->>>>>>> a813cb83
 
             archived_fp = self.archive_temp_path(temp_fp)
             self.AddFile(sensor, prod_and_args, archived_fp)
@@ -1197,33 +1174,6 @@
             # Add the sensor for this date to the basename
             self.basename = self.basename + '_' + self.sensors[asset]
 
-<<<<<<< HEAD
-            # Read the assets
-            with utils.error_handler('Error reading ' + basename(self.assets[asset].filename)):
-                img = self._readraw(asset)
-
-            # This is landsat, so always just one sensor for a given date
-            sensor = self.sensors[asset]
-
-            if asset.startswith('C1'):
-                # BQA in C1 defines value 1 as "designated fill", in addition to any
-                # no data value defined for a band.  As BQA value 0 is
-                # undefined, and has not been seen in any assets thus far -- so
-                # also excluding 0 is OK.
-                # N.B. the label "designated fill" is mutually exclusive with
-                #      all other bqa labels.
-                #      See https://landsat.usgs.gov/collectionqualityband
-                qaimg = self._readqa(asset)
-                img.add_mask(qaimg[0] > 1)
-                qaimg = None
-
-            asset_fn = self.assets[asset].filename
-
-            meta = self.assets[asset].meta['bands']
-            visbands = self.assets[asset].visbands
-            lwbands = self.assets[asset].lwbands
-=======
->>>>>>> a813cb83
             md = {}
 
             product_is_coreg = [(v and 'coreg' in v) for v in products.requested.values()]
@@ -1267,7 +1217,6 @@
                         utils.mkdir(tmpdir_fp)
                         try:
                             # on error, use the unshifted image
-<<<<<<< HEAD
                             s2_export = self.sentinel2_coreg_export(tmpdir_fp)
                             self.run_arop(s2_export, img['NIR'].filename())
                         except NoSentinelError:
@@ -1276,9 +1225,6 @@
                         except CantAlignError as cae:
                             verbose_out('Co-registration error '
                                         '(FALLBACK): {}'.format(cae), 4)
-
-                try:
-=======
                             mos_source = settings().REPOS['landsat'].get(
                                 'coreg_mos_source', 'sentinel2'
                             )
@@ -1308,7 +1254,6 @@
                             img = None
 
                 with utils.error_handler('parsing ' + self.coreg_args_file):
->>>>>>> a813cb83
                     coreg_xshift, coreg_yshift = self.parse_coreg_coefficients()
 
                 md['COREG_STATUS'] = (
@@ -1331,7 +1276,7 @@
                 #      all other bqa labels.
                 #      See https://landsat.usgs.gov/collectionqualityband
                 qaimg = self._readqa(asset)
-                img.AddMask(qaimg[0] > 1)
+                img.add_mask(qaimg[0] > 1)
                 qaimg = None
 
             asset_fn = self.assets[asset].filename
@@ -1339,7 +1284,6 @@
             meta = self.assets[asset].meta['bands']
             visbands = self.assets[asset].visbands
             lwbands = self.assets[asset].lwbands
-
 
             # running atmosphere if any products require it
             toa = True
@@ -1393,7 +1337,7 @@
                         tolerance, dilation = 3, 5
                         if len(val) >= 3:
                             tolerance, dilation = [int(v) for v in val[1:3]]
-                        imgout = fmask(reflimg, fname, tolerance, dilation)
+                        imgout = algorithms.fmask(reflimg, fname, tolerance, dilation)
 
                     elif val[0] == 'cloudmask':
                         qaimg = self._readqa(asset)
@@ -1496,7 +1440,7 @@
                         tmpimg = gippy.GeoImage(reflimg)
                         tmpimg.select(['BLUE', 'GREEN', 'RED', 'NIR', 'SWIR1', 'SWIR2'])
                         arr = numpy.array(self.Asset._sensors[self.sensor_set[0]]['tcap']).astype('float32')
-                        imgout = LinearTransform(tmpimg, fname, arr)
+                        imgout = algorithms.linear_transform(tmpimg, fname, arr)
                         imgout.add_meta('AREA_OR_POINT', 'Point')
                         outbands = ['Brightness', 'Greenness', 'Wetness', 'TCT4', 'TCT5', 'TCT6']
                         for i in range(0, len(imgout)):
@@ -1564,31 +1508,18 @@
                         coreg_mag = (coreg_xshift ** 2 + coreg_yshift ** 2) ** 0.5
                         insane =  coreg_mag > _default_coreg_mag_thresh  # TODO: actual fix
 
-<<<<<<< HEAD
                         imgout.add_meta("COREG_MAGNITUDE", str(coreg_mag))
-=======
-                        imgout.SetMeta("COREG_MAGNITUDE", str(coreg_mag))
-                        imgout.SetMeta("COREG_EXCESSIVE_SHIFT", str(insane))
->>>>>>> a813cb83
+                        imgout.add_meta("COREG_EXCESSIVE_SHIFT", str(insane))
 
                         if True: #not insane:
                             self._time_report("Setting affine of product")
-<<<<<<< HEAD
                             affine = imgout.affine()
-                            affine[0] += coreg_xshift
-                            affine[3] += coreg_yshift
-                            imgout.set_affine(affine)
-                    imgout.save()
-=======
-                            affine = imgout.Affine()
                             self._time_report("Affine was: {}".format(affine.tolist()))
                             affine[0] += coreg_xshift
                             affine[3] += coreg_yshift
                             self._time_report("Affine set to: {}".format(affine.tolist()))
-                            imgout.SetAffine(affine)
-
-                    imgout.Process()
->>>>>>> a813cb83
+                            imgout.set_affine(affine)
+                    imgout.save()
                     imgout = None
                     archive_fp = self.archive_temp_path(fname)
                     self.AddFile(sensor, key, archive_fp)
@@ -1953,9 +1884,7 @@
         cutter = gippy.GeoVector(tmp_feat_fp)
         tmp_fp = os.path.join(
             tmpdir_fp, 'custom_mosaic.bin')
-        CookieCutter(
-            images, cutter[0], tmp_fp, 30., 30.,
-        )
+        algorithms.cookie_cutter(images, cutter[0], tmp_fp, 30.0, 30.0)
         return tmp_fp
 
 
@@ -2097,22 +2026,9 @@
             base_warp_ul_delta_x = base_band_img.MinXY().x() - warp_base_band_img.MinXY().x()
             base_warp_ul_delta_y = base_band_img.MaxXY().y() - warp_base_band_img.MaxXY().y()
             out_pixel_size = max(base_pixel_size, warp_pixel_size)
-<<<<<<< HEAD
-            parameters = template.format(
-                base_satellite='Sentinel2',
-                base_band=base_band_filename,
-                base_nsample=base_band_img.xsize(),
-                base_nline=base_band_img.ysize(),
-                base_pixel_size=base_pixel_size,
-                base_upper_left_x=base_band_img.minxy().x(),
-                base_upper_left_y=base_band_img.maxxy().y(),
-                base_utm=self.utm_zone(),
-                warp_satellite='Landsat8',
-=======
             lnd_sen_lut = {'LT5': 'Landsat5', 'LE7': 'Landsat7', 'LC8': 'Landsat8'}
             base_params = dict(
                 warp_satellite=lnd_sen_lut[asset.sensor],
->>>>>>> a813cb83
                 warp_nbands=len(warp_bands_bin),
                 warp_bands=' '.join([os.path.join(tmpdir, band) for band in warp_bands_bin]),
                 warp_base_band=os.path.join(tmpdir, warp_base_band_filename),
@@ -2140,11 +2056,11 @@
             mosaic_params = dict(
                 base_satellite=mos_sen_lut[source],
                 base_band=base_band_filename,
-                base_nsample=base_band_img.XSize(),
-                base_nline=base_band_img.YSize(),
+                base_nsample=base_band_img.xsize(),
+                base_nline=base_band_img.ysize(),
                 base_pixel_size=base_pixel_size,
-                base_upper_left_x=base_band_img.MinXY().x(),
-                base_upper_left_y=base_band_img.MaxXY().y(),
+                base_upper_left_x=base_band_img.minxy().x(),
+                base_upper_left_y=base_band_img.maxxy().y(),
                 base_utm=self.utm_zone(),
             )
             all_params = mosaic_params
@@ -2173,30 +2089,6 @@
                             stderr=coreg_log,
                     )
             except subprocess.CalledProcessError as e:
-<<<<<<< HEAD
-                raise CantAlignError(repr((warp_tile, warp_date)))
-
-            with open('{}/cp_log.txt'.format(tmpdir), 'r') as log:
-                xcoef_re = re.compile(r"x' += +([\d\-\.]+) +\+ +[\d\-\.]+ +\* +x +\+ +[\d\-\.]+ +\* y")
-                ycoef_re = re.compile(r"y' += +([\d\-\.]+) +\+ +[\d\-\.]+ +\* +x +\+ +[\d\-\.]+ +\* y")
-                xcoef = ycoef = None
-                for line in log:
-                    x_match = xcoef_re.match(line)
-                    if x_match:
-                        xcoef = float(x_match.group(1))
-                    y_match = ycoef_re.match(line)
-                    if y_match:
-                        ycoef = float(y_match.group(1))
-                if xcoef is None:
-                    raise CantAlignError('AROP: no coefs found in cp_log --> '
-                                         + repr((warp_tile, warp_date)))
-            x_shift = ((base_band_img.minxy().x() - warp_base_band_img.minxy().x()) / out_pixel_size - xcoef) * out_pixel_size
-            y_shift = ((base_band_img.minxy().y() - warp_base_band_img.maxxy().y()) / out_pixel_size + ycoef) * out_pixel_size
-
-            with open('{}/{}_{}_coreg_args.txt'.format(self.path, self.id, datetime.strftime(self.date, "%Y%j")), 'w') as coreg_args:
-                coreg_args.write("x: {}\n".format(x_shift))
-                coreg_args.write("y: {}".format(y_shift))
-=======
                 exc_msg = 'ortho exit code {} for {} {}'.format(
                     e.returncode, warp_tile, warp_date
                 )
@@ -2285,8 +2177,6 @@
                     if exc_code is not None:
                         cra.write("banned: {} ({})\n"
                                   .format(exc_msg, exc_code))
-                        
->>>>>>> a813cb83
 
     def utm_zone(self):
         """
