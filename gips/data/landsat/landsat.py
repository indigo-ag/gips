--- conflicted
+++ resolved
@@ -99,13 +99,9 @@
         return tile.zfill(6)
 
 
-<<<<<<< HEAD
-class landsatAsset(Asset, gips.data.core.GoogleStorageMixin,
-                          gips.data.core.S3Mixin):
-=======
 class landsatAsset(gips.data.core.CloudCoverAsset,
-                   gips.data.core.GoogleStorageMixin):
->>>>>>> b22f22ed
+                   gips.data.core.GoogleStorageMixin,
+                   gips.data.core.S3Mixin):
     """ Landsat asset (original raw tar file) """
     Repository = landsatRepository
 
