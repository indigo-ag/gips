#!/usr/bin/env python
################################################################################
#    GIPS: Geospatial Image Processing System
#
#    AUTHOR: Matthew Hanson
#    EMAIL:  matt.a.hanson@gmail.com
#
#    Copyright (C) 2014 Applied Geosolutions
#
#    This program is free software; you can redistribute it and/or modify
#    it under the terms of the GNU General Public License as published by
#    the Free Software Foundation; either version 2 of the License, or
#    (at your option) any later version.
#
#    This program is distributed in the hope that it will be useful,
#    but WITHOUT ANY WARRANTY; without even the implied warranty of
#    MERCHANTABILITY or FITNESS FOR A PARTICULAR PURPOSE.  See the
#    GNU General Public License for more details.
#
#   You should have received a copy of the GNU General Public License
#   along with this program. If not, see <http://www.gnu.org/licenses/>
################################################################################


import os
import re
from datetime import datetime
import shutil
import glob
import traceback
from copy import deepcopy
import commands
import tempfile
import tarfile

import numpy

import gippy
from gips import __version__ as __gips_version__
from gippy.algorithms import ACCA, Fmask, LinearTransform, Indices, AddShadowMask
from gips.data.core import Repository, Asset, Data
from gips.atmosphere import SIXS, MODTRAN
from gips.utils import RemoveFiles, basename, settings, verbose_out
from gips import utils

from usgs import api
from homura import download

from pdb import set_trace


requirements = ['Py6S>=1.5.0']


def binmask(arr, bit):
    """ Return boolean array indicating which elements as binary have a 1 in
        a specified bit position. Input is Numpy array.
    """
    return arr & (1 << (bit - 1)) == (1 << (bit - 1))


class landsatRepository(Repository):
    """ Singleton (all class methods) to be overridden by child data classes """
    name = 'Landsat'
    description = 'Landsat 5 (TM), 7 (ETM+), 8 (OLI)'
    _tile_attribute = 'pr'

    @classmethod
    def feature2tile(cls, feature):
        tile = super(landsatRepository, cls).feature2tile(feature)
        return tile.zfill(6)


class landsatAsset(Asset):
    """ Landsat asset (original raw tar file) """
    Repository = landsatRepository

    # tassled cap coefficients for L5 and L7
    _tcapcoef = [
        [0.3561, 0.3972, 0.3904, 0.6966, 0.2286, 0.1596],
        [-0.3344, -0.3544, -0.4556, 0.6966, -0.0242, -0.2630],
        [0.2626, 0.2141, 0.0926, 0.0656, -0.7629, -0.5388],
        [0.0805, -0.0498, 0.1950, -0.1327, 0.5752, -0.7775],
        [-0.7252, -0.0202, 0.6683, 0.0631, -0.1494, -0.0274],
        [0.4000, -0.8172, 0.3832, 0.0602, -0.1095, 0.0985]
    ]

    # combine sensormeta with sensor
    _sensors = {
        #'LT4': {
        #    'description': 'Landsat 4',
        #},
        'LT5': {
            'description': 'Landsat 5',
            'startdate': datetime(1984, 3, 1),
            'enddate': datetime(2013, 1, 1),
            'bands': ['1', '2', '3', '4', '5', '6', '7'],
            'oldbands': ['1', '2', '3', '4', '5', '6', '7'],
            'colors': ["BLUE", "GREEN", "RED", "NIR", "SWIR1", "LWIR", "SWIR2"],
            # TODO - update bands with actual L5 values (these are L7)
            'bandlocs': [0.4825, 0.565, 0.66, 0.825, 1.65, 11.45, 2.22],
            'bandwidths': [0.065, 0.08, 0.06, 0.15, 0.2, 2.1, 0.26],
            'E': [1983, 1796, 1536, 1031, 220.0, 0, 83.44],
            'K1': [0, 0, 0, 0, 0, 607.76, 0],
            'K2': [0, 0, 0, 0, 0, 1260.56, 0],
            'tcap': _tcapcoef,
        },
        'LE7': {
            'description': 'Landsat 7',
            'startdate': datetime(1999, 4, 15),
            #bands = ['1','2','3','4','5','6_VCID_1','6_VCID_2','7','8']
            'bands': ['1', '2', '3', '4', '5', '6_VCID_1', '7'],
            'oldbands': ['1', '2', '3', '4', '5', '61', '7'],
            'colors': ["BLUE", "GREEN", "RED", "NIR", "SWIR1", "LWIR", "SWIR2"],
            'bandlocs': [0.4825, 0.565, 0.66, 0.825, 1.65, 11.45, 2.22],
            'bandwidths': [0.065, 0.08, 0.06, 0.15, 0.2, 2.1, 0.26],
            'E': [1997, 1812, 1533, 1039, 230.8, 0, 84.90],
            'K1': [0, 0, 0, 0, 0, 666.09, 0],
            'K2': [0, 0, 0, 0, 0, 1282.71, 0],
            'tcap': _tcapcoef,
        },
        'LC8': {
            'description': 'Landsat 8',
            'startdate': datetime(2013, 4, 1),
            'bands': ['1', '2', '3', '4', '5', '6', '7', '9', '10', '11'],
            'oldbands': ['1', '2', '3', '4', '5', '6', '7', '9', '10', '11'],
            'colors': ["COASTAL", "BLUE", "GREEN", "RED", "NIR",
                       "SWIR1", "SWIR2", "CIRRUS", "LWIR", "LWIR2"],
            'bandlocs': [0.443, 0.4825, 0.5625, 0.655, 0.865,
                         1.610, 2.2, 1.375, 10.8, 12.0],
            'bandwidths': [0.01, 0.0325, 0.0375, 0.025, 0.02,
                           0.05, 0.1, 0.015, 0.5, 0.5],
            'E': [2638.35, 2031.08, 1821.09, 2075.48, 1272.96,
                  246.94, 90.61, 369.36, 0, 0],
            'K1': [0, 0, 0, 0, 0,
                   0, 0, 0, 774.89, 480.89],
            'K2': [0, 0, 0, 0, 0,
                   0, 0, 0, 1321.08, 1201.14],
            'tcap': [
                [0.3029, 0.2786, 0.4733, 0.5599, 0.508, 0.1872],
                [-0.2941, -0.243, -0.5424, 0.7276, 0.0713, -0.1608],
                [0.1511, 0.1973, 0.3283, 0.3407, -0.7117, -0.4559],
                [-0.8239, 0.0849, 0.4396, -0.058, 0.2013, -0.2773],
                [-0.3294, 0.0557, 0.1056, 0.1855, -0.4349, 0.8085],
                [0.1079, -0.9023, 0.4119, 0.0575, -0.0259, 0.0252],
            ]
        },
        'LC8SR': {
            'description': 'Landsat 8 Surface Reflectance',
            'startdate': datetime(2013, 4, 1),
        }

    }

    _assets = {
        'DN': {
            'sensors': ['LT5', 'LE7', 'LC8'],
            'enddate': datetime(2017, 4, 30),
            'pattern': (
                r'^L(?P<sensor>[A-Z])(?P<satellie>\d)'
                r'(?P<path>\d{3})(?P<row>\d{3})'
                r'(?P<acq_year>\d{4})(?P<acq_day>\d{3})'
                r'(?P<gsi>[A-Z]{3})(?P<version>\d{2})\.tar\.gz$'
            ),
        },
        'SR': {
            'sensors': ['LC8SR'],
            'pattern': r'^L.*?-SC.*?\.tar\.gz$',
        },
        'C1': {
            'sensors': ['LT5', 'LE7', 'LC8'],
            'pattern': (
                r'^L(?P<sensor>\w)(?P<satellite>\d{2})_'
                r'(?P<correction_level>.{4})_(?P<path>\d{3})(?P<row>\d{3})_'

                r'(?P<acq_year>\d{4})(?P<acq_month>\d{2})(?P<acq_day>\d{2})_'
                r'(?P<proc_year>\d{4})(?P<proc_month>\d{2})(?P<proc_day>\d{2})_'
                r'(?P<coll_num>\d{2})_(?P<coll_cat>.{2})\.tar\.gz$'
            ),
            'latency': 12,
        },
    }

    # Set the startdate to the min date of the asset's sensors
    for asset, asset_info in _assets.iteritems():
        asset_info['startdate'] = min(
            [_sensors[sensor]['startdate']
                for sensor in asset_info['sensors']]
        )

    _defaultresolution = [30.0, 30.0]

    def __init__(self, filename):
        """ Inspect a single file and get some metadata """
        super(landsatAsset, self).__init__(filename)

        fname = os.path.basename(filename)

        verbose_out(("fname", fname), 2)

        sr_pattern_re = re.compile(self._assets['SR']['pattern'])
        dn_pattern_re = re.compile(self._assets['DN']['pattern'])
        c1_pattern_re = re.compile(self._assets['C1']['pattern'])

        sr_match = sr_pattern_re.match(fname)
        dn_match = dn_pattern_re.match(fname)
        c1_match = c1_pattern_re.match(fname)

        if sr_match:
<<<<<<< HEAD
            utils.verbose_out('SR asset', 2)
=======
            verbose_out('SR asset', 2)
>>>>>>> 6e7e0ede
            self.asset = 'SR'
            self.sensor = 'LC8SR'
            self.version = int(fname[20:22])
            self.tile = fname[3:9]
            self.date = datetime.strptime(fname[9:16], "%Y%j")

        elif dn_match:
<<<<<<< HEAD
            utils.verbose_out('DN asset', 2)

            self.tile = dn_match.group('path') + dn_match.group('row')
=======
            verbose_out('DN asset', 2)

            self.title = dn_match.group('path') + dn_match.group('row')
>>>>>>> 6e7e0ede
            year = dn_match.group('acq_year')
            doy = dn_match.group('acq_day')
            self.date = datetime.strptime(year + doy, "%Y%j")

            self.asset = 'DN'
            self.sensor = fname[0:3]
            self.version = int(fname[19:21])
        elif c1_match:
            utils.verbose_out('C1 asset', 2)

            self.tile = c1_match.group('path') + c1_match.group('row')
            year = c1_match.group('acq_year')
            month = c1_match.group('acq_month')
            day = c1_match.group('acq_day')
            self.date = datetime.strptime(year + month + day, "%Y%m%d")

            self.asset = 'C1'
            self.sensor = "L{}{}".format(c1_match.group('sensor'), int(c1_match.group('satellite')))
            self.collection_number = c1_match.group('coll_num')
            self.collection_category = c1_match.group('coll_cat')
            self.version = 1e6 * int(self.collection_number) + \
                    (self.date - datetime(2017, 1, 1)).days + \
                    {'RT': 0, 'T2': 0.5, 'T1': 0.9}[self.collection_category]
        else:
            msg = "No matching landsat asset type for '{}'".format(fname)
            raise RuntimeError(msg, filename)

        if self.asset in ['DN', 'C1']:
            smeta = self._sensors[self.sensor]
            self.meta = {}
            for i, band in enumerate(smeta['colors']):
                wvlen = smeta['bandlocs'][i]
                self.meta[band] = {
                    'bandnum': i + 1,
                    'wvlen': wvlen,
                    'wvlen1': wvlen - smeta['bandwidths'][i] / 2.0,
                    'wvlen2': wvlen + smeta['bandwidths'][i] / 2.0,
                    'E': smeta['E'][i],
                    'K1': smeta['K1'][i],
                    'K2': smeta['K2'][i],
                }
            self.visbands = [col for col in smeta['colors'] if col[0:4] != "LWIR"]
            self.lwbands = [col for col in smeta['colors'] if col[0:4] == "LWIR"]

        if self.sensor not in self._sensors.keys():
            raise Exception("Sensor %s not supported: %s" % (self.sensor, filename))

    @classmethod
    def query_service(cls, asset, tile, date):
        available = []

        # 'SR' not fetchable at the moment
        if asset == 'SR':
            verbose_out('SR assets are never fetchable', 4)
            return available

        # only fetching 'C1' assets from now on
        if asset == 'DN':
            verbose_out('DN assets are no longer fetchable', 4)
            return available

        path = tile[:3]
        row = tile[3:]
        fdate = date.strftime('%Y-%m-%d')

        username = settings().REPOS['landsat']['username']
        password = settings().REPOS['landsat']['password']
        api_key = api.login(username, password)['data']
        response = api.search(
            'LANDSAT_8_C1', 'EE',
            start_date=fdate, end_date=fdate,
            where={             # Field IDs retrieved with `dataset_fields()` call
                '20514': path,  # Path
                '20516': row,   # Row
                #'20515': '90',  # Max cloud cover %, doesn't seem to work at the moment
            },
            api_key=api_key
        )['data']

        available = []
        for result in response['results']:
            available.append({'basename': result['displayId'] + '.tar.gz', 'sceneID': result['entityId']})

        return available

    @classmethod
    def fetch(cls, asset, tile, date):
        fdate = date.strftime('%Y-%m-%d')
        response = cls.query_service(asset, tile, date)
        if len(response) > 0:
            verbose_out('Fetching %s %s %s' % (asset, tile, fdate), 1)
            if len(response) != 1:
                raise Exception('Single date, single location, returned more than one result')
            result = response[0]
            sceneID = result['sceneID']
            stage_dir = os.path.join(cls.Repository.path(), 'stage')
            sceneIDs = [str(sceneID)]

            username = settings().REPOS['landsat']['username']
            password = settings().REPOS['landsat']['password']
            api_key = api.login(username, password)['data']
            url = api.download('LANDSAT_8_C1', 'EE', sceneIDs, 'STANDARD', api_key)['data'][0]
            download(url, stage_dir)

    def updated(self, newasset):
        '''
        Compare the version for this to that of newasset.
        Return true if newasset version is greater.
        '''
        return (self.sensor == newasset.sensor and
                self.tile == newasset.tile and
                self.date == newasset.date and
                self.version < newasset.version)


class landsatData(Data):
    name = 'Landsat'
    version = '0.9.0'

    Asset = landsatAsset

    # Group products belong to ('Standard' if not specified)
    _productgroups = {
        'Index': ['bi', 'evi', 'lswi', 'msavi2', 'ndsi', 'ndvi', 'ndwi', 'satvi'],
        'Tillage': ['ndti', 'crc', 'sti', 'isti'],
        'LC8SR': ['ndvi8sr'],
        'ACOLITE': [
            'rhow', 'oc2chl', 'oc3chl', 'fai', 'spm655', 'turbidity',
            'acoflags',
            # 'rhoam',  # Dropped for the moment due to issues in ACOLITE
        ],
    }
    __toastring = 'toa: use top of the atmosphere reflectance'
    __visible_bands_union = [color for color in Asset._sensors['LC8']['colors'] if 'LWIR' not in color]
    _products = {
        #'Standard':
        'rad': {
            'assets': ['DN', 'C1'],
            'description': 'Surface-leaving radiance',
            'arguments': [__toastring],
            'bands': __visible_bands_union,
        },
        'ref': {
            'assets': ['DN', 'C1'],
            'description': 'Surface reflectance',
            'arguments': [__toastring],
            'bands': __visible_bands_union,
        },
        'temp': {
            'assets': ['DN', 'C1'],
            'description': 'Brightness (apparent) temperature',
            'toa': True,
            'bands': ['LWIR', 'LWIR2'],
        },
        'acca': {
            'assets': ['DN', 'C1'],
            'description': 'Automated Cloud Cover Assessment',
            'arguments': [
                'X: erosion kernel diameter in pixels (default: 5)',
                'Y: dilation kernel diameter in pixels (default: 10)',
                'Z: cloud height in meters (default: 4000)'
            ],
            'nargs': '*',
            'toa': True,
            'bands': ['finalmask', 'cloudmask', 'ambclouds', 'pass1'],
        },
        'fmask': {
            'assets': ['DN', 'C1'],
            'description': 'Fmask cloud cover',
            'nargs': '*',
            'toa': True,
            'bands': ['finalmask', 'cloudmask', 'PCP', 'clearskywater', 'clearskyland'],
        },
        'tcap': {
            'assets': ['DN', 'C1'],
            'description': 'Tassled cap transformation',
            'toa': True,
            'bands': ['Brightness', 'Greenness', 'Wetness', 'TCT4', 'TCT5', 'TCT6'],
        },
        'dn': {
            'assets': ['DN', 'C1'],
            'description': 'Raw digital numbers',
            'toa': True,
            'bands': __visible_bands_union,
        },
        'volref': {
            'assets': ['DN', 'C1'],
            'description': 'Volumetric water reflectance - valid for water only',
            'arguments': [__toastring],
            'bands': __visible_bands_union,
        },
        'wtemp': {
            'assets': ['DN', 'C1'],
            'description': 'Water temperature (atmospherically correct) - valid for water only',
            # It's not really TOA, but the product code will take care of atm correction itself
            'toa': True,
            'bands': ['LWIR', 'LWIR2'],
        },
        'bqa': {
            'assets': ['DN', 'C1'],
            'description': ('The bit-packed information in the QA bands is translation of binary strings. '
            'As a simple example, the integer value "1" translates to the binary value "0001." The binary value '
            '"0001" has 4 bits, written right to left as bits 0 ("1"), 1 ("0"), 2 ("0"), and 3 ("0"). '
            'Each of the bits 0-3 represents a yes/no indication of a physical value.'),
            'toa': True,
            'bands': ['qa bits'],
        },
        'bqashadow': {
            'assets': ['DN', 'C1'],
            'description': 'LC8 QA + Shadow Smear',
            'arguments': [
                'X: erosion kernel diameter in pixels (default: 5)',
                'Y: dilation kernel diameter in pixels (default: 10)',
                'Z: cloud height in meters (default: 4000)'
            ],
            'nargs': '*',
            'toa': True,
            'bands': ['+shadow_smear'],
        },
        #'Indices': {
        'bi': {
            'assets': ['DN', 'C1'],
            'description': 'Brightness Index',
            'arguments': [__toastring],
            'bands': ['bi'],
        },
        'evi': {
            'assets': ['DN', 'C1'],
            'description': 'Enhanced Vegetation Index',
            'arguments': [__toastring],
            'bands': ['evi'],
        },
        'lswi': {
            'assets': ['DN', 'C1'],
            'description': 'Land Surface Water Index',
            'arguments': [__toastring],
            'bands': ['lswi'],
        },
        'msavi2': {
            'assets': ['DN', 'C1'],
            'description': 'Modified Soil-Adjusted Vegetation Index (revised)',
            'arguments': [__toastring],
            'bands': ['msavi2'],
        },
        'ndsi': {
            'assets': ['DN', 'C1'],
            'description': 'Normalized Difference Snow Index',
            'arguments': [__toastring],
            'bands': ['ndsi'],
        },
        'ndvi': {
            'assets': ['DN', 'C1'],
            'description': 'Normalized Difference Vegetation Index',
            'arguments': [__toastring],
            'bands': ['ndvi'],
        },
        'ndwi': {
            'assets': ['DN', 'C1'],
            'description': 'Normalized Difference Water Index',
            'arguments': [__toastring],
            'bands': ['ndwi'],
        },
        'satvi': {
            'assets': ['DN', 'C1'],
            'description': 'Soil-Adjusted Total Vegetation Index',
            'arguments': [__toastring],
            'bands': ['satvi'],
        },
        #'Tillage Indices': {
        'ndti': {
            'assets': ['DN', 'C1'],
            'description': 'Normalized Difference Tillage Index',
            'arguments': [__toastring],
            'bands': ['ndti'],
        },
        'crc': {
            'assets': ['DN', 'C1'],
            'description': 'Crop Residue Cover',
            'arguments': [__toastring],
            'bands': ['crc'],
        },
        'sti': {
            'assets': ['DN', 'C1'],
            'description': 'Standard Tillage Index',
            'arguments': [__toastring],
            'bands': ['sti'],
        },
        'isti': {
            'assets': ['DN', 'C1'],
            'description': 'Inverse Standard Tillage Index',
            'arguments': [__toastring],
            'bands': ['isti'],
        },
        # NEW!!!
        'ndvi8sr': {
            'assets': ['SR'],
            'description': 'Normalized Difference Vegetation from LC8SR',
            'bands': ['NDVI'],
        },
        'landmask': {
            'assets': ['SR'],
            'description': 'Land mask from LC8SR',
            'bands': ['Land mask'],
        },
        # ACOLITE products
        'rhow': {
            'assets': ['DN'],
            'description': 'Water-Leaving Radiance-Reflectance',
            'acolite-product': 'rhow_vnir',
            'acolite-key': 'RHOW',
            'gain': 0.0001,
            'offset': 0.,
            'dtype': 'int16',
            'toa': True,
            'bands': [],
        },
        # Not sure what the issue is with this product, but it doesn't seem to
        # work as expected (multiband vis+nir product)
        # 'rhoam': {
        #     'assets': ['DN'],
        #     'description': 'Multi-Scattering Aerosol Reflectance',
        #     'acolite-product': 'rhoam_vnir',
        #     'acolite-key': 'RHOAM',
        #     'dtype': 'int16',
        #     'toa': True,
        # },
        'oc2chl': {
            'assets': ['DN'],
            'description': 'Blue-Green Ratio Chlorophyll Algorithm using bands 483 & 561',
            'acolite-product': 'CHL_OC2',
            'acolite-key': 'CHL_OC2',
            'gain': 0.0125,
            'offset': 250.,
            'dtype': 'int16',
            'toa': True,
            'bands': [],
        },
        'oc3chl': {
            'assets': ['DN'],
            'description': 'Blue-Green Ratio Chlorophyll Algorithm using bands 443, 483, & 561',
            'acolite-product': 'CHL_OC3',
            'acolite-key': 'CHL_OC3',
            'gain': 0.0125,
            'offset': 250.,
            'dtype': 'int16',
            'toa': True,
            'bands': [],
        },
        'fai': {
            'assets': ['DN'],
            'description': 'Floating Algae Index',
            'acolite-product': 'FAI',
            'acolite-key': 'FAI',
            'dtype': 'float32',
            'toa': True,
            'bands': [],
        },
        'acoflags': {
            'assets': ['DN'],
            'description': '0 = water 1 = no data 2 = land',
            'acolite-product': 'FLAGS',
            'acolite-key': 'FLAGS',
            'dtype': 'uint8',
            'toa': True,
            'bands': [],
        },
        'spm655': {
            'assets': ['DN'],
            'description': 'Suspended Sediment Concentration 655nm',
            'acolite-product': 'SPM_NECHAD_655',
            'acolite-key': 'SPM_NECHAD_655',
            'offset': 50.,
            'gain': 0.005,
            'dtype': 'int16',
            'toa': True,
            'bands': [],
        },
        'turbidity': {
            'assets': ['DN'],
            'description': 'Blended Turbidity',
            'acolite-product': 'T_DOGLIOTTI',
            'acolite-key': 'T_DOGLIOTTI',
            'offset': 50.,
            'gain': 0.005,
            'dtype': 'int16',
            'toa': True,
            'bands': [],
        },
    }

    for product, product_info in _products.iteritems():
        product_info['startdate'] = min(
            [landsatAsset._assets[asset]['startdate']
                for asset in product_info['assets']]
        )

        if 'C1' in product_info['assets']:
            product_info['latency'] = landsatAsset._assets['C1']['latency']
        else:
            product_info['latency'] = float("inf")

    def _process_acolite(self, asset, aco_proc_dir, products):
        '''
        TODO: Move this to `gips.atmosphere`.
        TODO: Ensure this is genericized to work for S2 or Landsat.
        '''
        import netCDF4
        ACOLITEPATHS = {
            'ACO_DIR': settings().REPOS['landsat']['ACOLITE_DIR'],
            # N.B.: only seems to work when run from the ACO_DIR
            'IDLPATH': 'idl',
            'ACOLITE_BINARY': 'acolite.sav',
            # TODO: template may be the only piece that needs
            #       to be moved for driver-independence.
            'SETTINGS_TEMPLATE': os.path.join(
                os.path.dirname(__file__),
                'acolite.cfg'
            )
        }
        ACOLITE_NDV = 1.875 * 2 ** 122
        # mapping from dtype to gdal type and nodata value
        IMG_PARAMS = {
            'float32': (gippy.GDT_Float32, -32768.),
            'int16': (gippy.GDT_Int16, -32768),
            'uint8': (gippy.GDT_Byte, 1),
        }
        imeta = products.pop('meta')

        # TODO: add 'outdir' to `gips.data.core.Asset.extract` method
        # EXTRACT ASSET
        tar = tarfile.open(asset.filename)
        tar.extractall(aco_proc_dir)

        # STASH PROJECTION AND GEOTRANSFORM (in a GeoImage)
        exts = re.compile(r'.*\.((jp2)|(tif)|(TIF))$')
        tif = filter(
            lambda de: exts.match(de),
            os.listdir(aco_proc_dir)
        )[0]
        tmp = gippy.GeoImage(os.path.join(aco_proc_dir, tif))

        # PROCESS SETTINGS TEMPLATE FOR SPECIFIED PRODUCTS
        settings_path = os.path.join(aco_proc_dir, 'settings.cfg')
        template_path = ACOLITEPATHS.pop('SETTINGS_TEMPLATE')
        acolite_products = ','.join(
            [
                products[k]['acolite-product']
                for k in products
                if k != 'acoflags'  # acoflags is always internally generated
                                    # by ACOLITE, 
            ]
        )
        if len(acolite_products) == 0:
            raise Exception(
                "ACOLITE: Must specify at least 1 product.\n"
                "'acoflags' cannot be generated on its own.",
            )
        with open(template_path, 'r') as aco_template:
            with open(settings_path, 'w') as aco_settings:
                for line in aco_template:
                    aco_settings.write(
                        re.sub(
                            r'GIPS_LANDSAT_PRODUCTS',
                            acolite_products,
                            line
                        )
                    )
        ACOLITEPATHS['ACOLITE_SETTINGS'] = settings_path

        # PROCESS VIA ACOLITE IDL CALL
        cmd = (
            ('cd {ACO_DIR} ; '
             '{IDLPATH} -IDL_CPU_TPOOL_NTHREADS 1 '
             '-rt={ACOLITE_BINARY} '
             '-args settings={ACOLITE_SETTINGS} '
             'run=1 '
             'output={OUTPUT} image={IMAGES}')
            .format(
                OUTPUT=aco_proc_dir,
                IMAGES=aco_proc_dir,
                **ACOLITEPATHS
            )
        )
        utils.verbose_out('Running: {}'.format(cmd), 2)
        status, output = commands.getstatusoutput(cmd)
        if status != 0:
            raise Exception(cmd, output)
        aco_nc_file = glob.glob(os.path.join(aco_proc_dir, '*_L2.nc'))[0]
        dsroot = netCDF4.Dataset(aco_nc_file)

        # EXTRACT IMAGES FROM NETCDF AND
        # COMBINE MULTI-IMAGE PRODUCTS INTO
        # A MULTI-BAND TIF, ADD METADATA, and MOVE INTO TILES
        prodout = dict()

        for key in products:
            ofname = products[key]['fname']
            aco_key = products[key]['acolite-key']
            bands = list(filter(
                lambda x: str(x) == aco_key or x.startswith(aco_key),
                dsroot.variables.keys()
            ))
            npdtype = products[key]['dtype']
            dtype, missing = IMG_PARAMS[npdtype]
            gain = products[key].get('gain', 1.0)
            offset = products[key].get('offset', 0.0)
            imgout = gippy.GeoImage(ofname, tmp, dtype, len(bands))
            # # TODO: add units to products dictionary and use here.
            # imgout.SetUnits(products[key]['units'])
            pmeta = dict()
            pmeta.update(imeta)
            pmeta = {
                mdi: products[key][mdi]
                for mdi in ['acolite-key', 'description']
            }
            pmeta['source_asset'] = os.path.basename(asset.filename)
            imgout.SetMeta(pmeta)
            for i, b in enumerate(bands):
                imgout.SetBandName(str(b), i + 1)

            for i, b in enumerate(bands):
                var = dsroot.variables[b][:]
                arr = numpy.array(var)
                if hasattr(dsroot.variables[b], '_FillValue'):
                    fill = dsroot.variables[b]._FillValue
                else:
                    fill = ACOLITE_NDV
                mask = arr != fill
                arr[numpy.invert(mask)] = missing
                # if key == 'rhow':
                #     set_trace()
                arr[mask] = ((arr[mask] - offset) / gain)
                imgout[i].Write(arr.astype(npdtype))

            prodout[key] = imgout.Filename()
            imgout = None
            imgout = gippy.GeoImage(ofname, True)
            imgout.SetGain(gain)
            imgout.SetOffset(offset)
            imgout.SetNoData(missing)
        return prodout

    def _process_indices(self, image, metadata, sensor, indices):
        """Process the given indices and add their files to the inventory.

        Image is a GeoImage suitable for generating the indices.
        Metadata is passed in to the gippy Indices() call.  Sensor is
        used to generate index filenames and saving info about the
        product to self. Indices is a dict of desired keys; keys and
        values are the same as requested products in process().
        """
        gippy_input = {} # map prod types to temp output filenames for feeding to gippy
        tempfps_to_ptypes = {} # map temp output filenames to prod types, for AddFile
        for prod_type, pt_split in indices.items():
            temp_fp = self.temp_product_filename(sensor, prod_type)
            gippy_input[pt_split[0]] = temp_fp
            tempfps_to_ptypes[temp_fp] = prod_type

        prodout = Indices(image, gippy_input, metadata)

        for temp_fp in prodout.values():
            archived_fp = self.archive_temp_path(temp_fp)
            self.AddFile(sensor, tempfps_to_ptypes[temp_fp], archived_fp)


    @Data.proc_temp_dir_manager
    def process(self, products=None, overwrite=False, **kwargs):
        """ Make sure all products have been processed """
        products = super(landsatData, self).process(products, overwrite, **kwargs)
        if len(products) == 0:
            return

        start = datetime.now()

        assets = set()
        for key, val in products.requested.items():
            assets.update(self._products[val[0]]['assets'])

        if assets == set(['C1', 'DN']):
            asset = list(assets.intersection(self.assets.keys()))[0]
        else:
            if len(assets) != 1:
                raise Exception('This driver does not support creation of products'
                                ' from different Assets at the same time')

            asset = list(assets)[0]

        # TODO: De-hack this
        # Better approach, but needs some thought, is to loop over assets
        # Ian, you are right. I just don't have enough time to do it.

        if asset == 'SR':

            datafiles = self.assets['SR'].datafiles()

            imgpaths = dict()

            for datafile in datafiles:

                key = datafile.partition('_')[2].split('.')[0]
                path = os.path.join('/vsitar/' + self.assets['SR'].filename, datafile)

                imgpaths[key] = path

            # print imgpaths

            sensor = 'LC8SR'

            for key, val in products.requested.items():
                fname = self.temp_product_filename(sensor, key)

                if val[0] == "ndvi8sr":
                    img = gippy.GeoImage([imgpaths['sr_band4'], imgpaths['sr_band5']])

                    missing = float(img[0].NoDataValue())

                    red = img[0].Read().astype('float32')
                    nir = img[1].Read().astype('float32')

                    wvalid = numpy.where((red != missing) & (nir != missing) & (red + nir != 0.0))

                    red[wvalid] *= 1.E-4
                    nir[wvalid] *= 1.E-4

                    # TODO: change this so that these pixels become missing
                    red[(red != missing) & (red < 0.0)] = 0.0
                    red[red > 1.0] = 1.0
                    nir[(nir != missing) & (nir < 0.0)] = 0.0
                    nir[nir > 1.0] = 1.0

                    ndvi = missing + numpy.zeros_like(red)
                    ndvi[wvalid] = (nir[wvalid] - red[wvalid])/(nir[wvalid] + red[wvalid])

                    verbose_out("writing " + fname, 2)
                    imgout = gippy.GeoImage(fname, img, gippy.GDT_Float32, 1)
                    imgout.SetNoData(-9999.)
                    imgout.SetOffset(0.0)
                    imgout.SetGain(1.0)
                    imgout.SetBandName('NDVI', 1)
                    imgout[0].Write(ndvi)

                if val[0] == "landmask":
                    img = gippy.GeoImage([imgpaths['cfmask'], imgpaths['cfmask_conf']])

                    cfmask = img[0].Read()
                    # array([  0,   1,   2,   3,   4, 255], dtype=uint8)
                    # 0 means clear! but I want 1 to mean clear

                    cfmask[cfmask > 0] = 2
                    cfmask[cfmask == 0] = 1
                    cfmask[cfmask == 2] = 0

                    verbose_out("writing " + fname, 2)
                    imgout = gippy.GeoImage(fname, img, gippy.GDT_Byte, 1)
                    imgout.SetBandName('Land mask', 1)
                    imgout[0].Write(cfmask)

                archive_fp = self.archive_temp_path(fname)
                self.AddFile(sensor, key, archive_fp)


        elif asset == 'DN' or asset == 'C1':

            # This block contains everything that existed in the first generation Landsat driver

            # Add the sensor for this date to the basename
            self.basename = self.basename + '_' + self.sensors[asset]

            # Read the assets
            with utils.error_handler('Error reading ' + basename(self.assets[asset].filename)):
                img = self._readraw()

            meta = self.assets[asset].meta
            visbands = self.assets[asset].visbands
            lwbands = self.assets[asset].lwbands
            md = self.meta_dict()

            # running atmosphere if any products require it
            toa = True
            for val in products.requested.values():
                toa = toa and (self._products[val[0]].get('toa', False) or 'toa' in val)
            if not toa:
                start = datetime.now()

                if not settings().REPOS[self.Repository.name.lower()]['6S']:
                    raise Exception('6S is required for atmospheric correction')
                with utils.error_handler('Problem running 6S atmospheric model'):
                    wvlens = [(meta[b]['wvlen1'], meta[b]['wvlen2']) for b in visbands]
                    geo = self.metadata['geometry']
                    atm6s = SIXS(visbands, wvlens, geo, self.metadata['datetime'],
                                 sensor=self.sensor_set[0])
                    md["AOD Source"] = str(atm6s.aod[0])
                    md["AOD Value"] = str(atm6s.aod[1])

            # Break down by group
            groups = products.groups()
            # ^--- has the info about what products the user requested

            # create non-atmospherically corrected apparent reflectance and temperature image
            reflimg = gippy.GeoImage(img)
            theta = numpy.pi * self.metadata['geometry']['solarzenith'] / 180.0
            sundist = (1.0 - 0.016728 * numpy.cos(numpy.pi * 0.9856 * (float(self.day) - 4.0) / 180.0))
            for col in self.assets[asset].visbands:
                reflimg[col] = img[col] * (1.0 /
                        ((meta[col]['E'] * numpy.cos(theta)) / (numpy.pi * sundist * sundist)))
            for col in self.assets[asset].lwbands:
                reflimg[col] = (((img[col].pow(-1)) * meta[col]['K1'] + 1).log().pow(-1)
                        ) * meta[col]['K2'] - 273.15

            # This is landsat, so always just one sensor for a given date
            sensor = self.sensors[asset]

            # Process standard products (this is in the 'DN' block)
            for key, val in groups['Standard'].items():
                start = datetime.now()
                # TODO - update if no atmos desired for others
                toa = self._products[val[0]].get('toa', False) or 'toa' in val
                # Create product
                with utils.error_handler(
                        'Error creating product {} for {}'
                        .format(key, basename(self.assets[asset].filename)),
                        continuable=True):
                    fname = self.temp_product_filename(sensor, key)
                    if val[0] == 'acca':
                        s_azim = self.metadata['geometry']['solarazimuth']
                        s_elev = 90 - self.metadata['geometry']['solarzenith']
                        erosion, dilation, cloudheight = 5, 10, 4000
                        if len(val) >= 4:
                            erosion, dilation, cloudheight = [int(v) for v in val[1:4]]
                        resset = set(
                            [(reflimg[band].Resolution().x(),
                              reflimg[band].Resolution().y())
                             for band in (self.assets[asset].visbands +
                                          self.assets[asset].lwbands)]
                        )
                        if len(resset) > 1:
                            raise Exception(
                                'ACCA requires all bands to have the same '
                                'spatial resolution.  Found:\n\t' + str(resset)
                            )
                        imgout = ACCA(reflimg, fname, s_elev, s_azim, erosion, dilation, cloudheight)
                    elif val[0] == 'fmask':
                        tolerance, dilation = 3, 5
                        if len(val) >= 3:
                            tolerance, dilation = [int(v) for v in val[1:3]]
                        imgout = Fmask(reflimg, fname, tolerance, dilation)
                    elif val[0] == 'rad':
                        imgout = gippy.GeoImage(fname, img, gippy.GDT_Int16, len(visbands))
                        for i in range(0, imgout.NumBands()):
                            imgout.SetBandName(visbands[i], i + 1)
                        imgout.SetNoData(-32768)
                        imgout.SetGain(0.1)
                        if toa:
                            for col in visbands:
                                img[col].Process(imgout[col])
                        else:
                            for col in visbands:
                                ((img[col] - atm6s.results[col][1]) / atm6s.results[col][0]).Process(imgout[col])
                        # Mask out any pixel for which any band is nodata
                        #imgout.ApplyMask(img.DataMask())
                    elif val[0] == 'ref':
                        imgout = gippy.GeoImage(fname, img, gippy.GDT_Int16, len(visbands))
                        for i in range(0, imgout.NumBands()):
                            imgout.SetBandName(visbands[i], i + 1)
                        imgout.SetNoData(-32768)
                        imgout.SetGain(0.0001)
                        if toa:
                            for c in visbands:
                                reflimg[c].Process(imgout[c])
                        else:
                            for c in visbands:
                                (((img[c] - atm6s.results[c][1]) / atm6s.results[c][0])
                                        * (1.0 / atm6s.results[c][2])).Process(imgout[c])
                        # Mask out any pixel for which any band is nodata
                        #imgout.ApplyMask(img.DataMask())
                    elif val[0] == 'tcap':
                        tmpimg = gippy.GeoImage(reflimg)
                        tmpimg.PruneBands(['BLUE', 'GREEN', 'RED', 'NIR', 'SWIR1', 'SWIR2'])
                        arr = numpy.array(self.Asset._sensors[self.sensor_set[0]]['tcap']).astype('float32')
                        imgout = LinearTransform(tmpimg, fname, arr)
                        outbands = ['Brightness', 'Greenness', 'Wetness', 'TCT4', 'TCT5', 'TCT6']
                        for i in range(0, imgout.NumBands()):
                            imgout.SetBandName(outbands[i], i + 1)
                    elif val[0] == 'temp':
                        imgout = gippy.GeoImage(fname, img, gippy.GDT_Int16, len(lwbands))
                        for i in range(0, imgout.NumBands()):
                            imgout.SetBandName(lwbands[i], i + 1)
                        imgout.SetNoData(-32768)
                        imgout.SetGain(0.1)
                        [reflimg[col].Process(imgout[col]) for col in lwbands]
                    elif val[0] == 'dn':
                        rawimg = self._readraw()
                        rawimg.SetGain(1.0)
                        rawimg.SetOffset(0.0)
                        imgout = rawimg.Process(fname)
                        rawimg = None
                    elif val[0] == 'volref':
                        bands = deepcopy(visbands)
                        bands.remove("SWIR1")
                        imgout = gippy.GeoImage(fname, reflimg, gippy.GDT_Int16, len(bands))
                        [imgout.SetBandName(band, i + 1) for i, band in enumerate(bands)]
                        imgout.SetNoData(-32768)
                        imgout.SetGain(0.0001)
                        r = 0.54    # Water-air reflection
                        p = 0.03    # Internal Fresnel reflectance
                        pp = 0.54   # Water-air Fresnel reflectance
                        n = 1.34    # Refractive index of water
                        Q = 1.0     # Downwelled irradiance / upwelled radiance
                        A = ((1 - p) * (1 - pp)) / (n * n)
                        srband = reflimg['SWIR1'].Read()
                        nodatainds = srband == reflimg['SWIR1'].NoDataValue()
                        for band in bands:
                            bimg = reflimg[band].Read()
                            diffimg = bimg - srband
                            diffimg = diffimg / (A + r * Q * diffimg)
                            diffimg[bimg == reflimg[band].NoDataValue()] = imgout[band].NoDataValue()
                            diffimg[nodatainds] = imgout[band].NoDataValue()
                            imgout[band].Write(diffimg)
                    elif val[0] == 'wtemp':
                        imgout = gippy.GeoImage(fname, img, gippy.GDT_Int16, len(lwbands))
                        [imgout.SetBandName(lwbands[i], i + 1) for i in range(0, imgout.NumBands())]
                        imgout.SetNoData(-32768)
                        imgout.SetGain(0.1)
                        tmpimg = gippy.GeoImage(img)
                        for col in lwbands:
                            band = tmpimg[col]
                            m = meta[col]
                            lat = self.metadata['geometry']['lat']
                            lon = self.metadata['geometry']['lon']
                            dt = self.metadata['datetime']
                            atmos = MODTRAN(m['bandnum'], m['wvlen1'], m['wvlen2'], dt, lat, lon, True)
                            e = 0.95
                            band = (tmpimg[col] - (atmos.output[1] + (1 - e) * atmos.output[2])) / (atmos.output[0] * e)
                            band = (((band.pow(-1)) * meta[col]['K1'] + 1).log().pow(-1)) * meta[col]['K2'] - 273.15
                            band.Process(imgout[col])

                    elif val[0] == 'bqa':
                        if 'LC8' not in self.sensor_set:
                            continue
                        imgout = gippy.GeoImage(fname, img, gippy.GDT_Int16, 7)
                        qaimg = self._readqa()
                        qadata = qaimg.Read()
                        notfilled = ~binmask(qadata, 1)
                        notdropped = ~binmask(qadata, 2)
                        notterrain = ~binmask(qadata, 3)
                        notcirrus = ~binmask(qadata, 14) & binmask(qadata, 13)
                        notcloud = ~binmask(qadata, 16) & binmask(qadata, 15)
                        allgood = notfilled * notdropped * notterrain * notcirrus * notcloud
                        imgout[0].Write(allgood.astype('int16'))
                        imgout[1].Write(notfilled.astype('int16'))
                        imgout[2].Write(notdropped.astype('int16'))
                        imgout[3].Write(notterrain.astype('int16'))
                        imgout[4].Write(notsnow.astype('int16'))
                        imgout[5].Write(notcirrus.astype('int16'))
                        imgout[6].Write(notcloud.astype('int16'))

                    elif val[0] == 'bqashadow':
                        if 'LC8' not in self.sensor_set:
                            continue
                        imgout = gippy.GeoImage(fname, img, gippy.GDT_UInt16, 1)
                        imgout[0].SetNoData(0)
                        qaimg = self._readqa()
                        qadata = qaimg.Read()
                        fill = binmask(qadata, 1)
                        dropped = binmask(qadata, 2)
                        terrain = binmask(qadata, 3)
                        cirrus = binmask(qadata, 14)
                        othercloud = binmask(qadata, 16)
                        cloud = (cirrus + othercloud) + 2 * (fill + dropped + terrain)
                        abfn = fname + '-intermediate'
                        abimg = gippy.GeoImage(abfn, img, gippy.GDT_UInt16, 1)
                        abimg[0].SetNoData(2)
                        abimg[0].Write(cloud.astype(numpy.uint16))
                        abimg.Process()
                        abimg = None
                        abimg = gippy.GeoImage(abfn + '.tif')

                        s_azim = self.metadata['geometry']['solarazimuth']
                        s_elev = 90 - self.metadata['geometry']['solarzenith']
                        erosion, dilation, cloudheight = 5, 10, 4000
                        if len(val) >= 4:
                            erosion, dilation, cloudheight = [int(v) for v in val[1:4]]
                        imgout = AddShadowMask(
                            abimg, imgout, 0, s_elev, s_azim, erosion,
                            dilation, cloudheight, {'notes': 'dev-version'}
                        )
                        imgout.Process()
                        abimg = None
                        os.remove(abfn + '.tif')
                    fname = imgout.Filename()
                    imgout.SetMeta(md)
                    imgout = None
                    archive_fp = self.archive_temp_path(fname)
                    self.AddFile(sensor, key, archive_fp)
                    product_finished_msg = ' -> {}: processed in {}'.format(
                            os.path.basename(archive_fp), datetime.now() - start)
                    utils.verbose_out(product_finished_msg, level=2)

            # Process Indices (this is in the 'DN' block)
            indices0 = dict(groups['Index'], **groups['Tillage'])
            if len(indices0) > 0:
                start = datetime.now()
                indices = {}
                indices_toa = {}
                for key, val in indices0.items():
                    if 'toa' in val:
                        indices_toa[key] = val
                    else:
                        indices[key] = val
                # Run TOA
                if len(indices_toa) > 0:
                    self._process_indices(reflimg, md, sensor, indices_toa)

                # Run atmospherically corrected
                if len(indices) > 0:
                    for col in visbands:
                        img[col] = ((img[col] - atm6s.results[col][1]) / atm6s.results[col][0]
                                ) * (1.0 / atm6s.results[col][2])
                    self._process_indices(img, md, sensor, indices)
                verbose_out(' -> %s: processed %s in %s' % (
                        self.basename, indices0.keys(), datetime.now() - start), 1)
            img = None
            # cleanup scene directory by removing (most) extracted files
            with utils.error_handler('Error removing extracted files', continuable=True):
                if settings().REPOS[self.Repository.name.lower()]['extract']:
                    for bname in self.assets[asset].datafiles():
                        if bname[-7:] != 'MTL.txt':
                            files = glob.glob(os.path.join(self.path, bname) + '*')
                            RemoveFiles(files)
<<<<<<< HEAD
                # TODO only wtemp uses MODTRAN; do the dir removal there?
                modtran_path = os.path.join(self.path, 'modtran')
                if os.path.exists(modtran_path):
                    shutil.rmtree(modtran_path)
=======
                shutil.rmtree(os.path.join(self.path, 'modtran'))
            except:
                # TODO error-handling-fix: continuable handler
                # verbose_out(traceback.format_exc(), 4)
                pass
>>>>>>> 6e7e0ede

            if groups['ACOLITE']:
                start = datetime.now()
                # TEMPDIR FOR PROCESSING
                aco_proc_dir = tempfile.mkdtemp(
                    prefix='aco_proc_',
                    dir=os.path.join(self.Repository.path(), 'stage')
                )
                with utils.error_handler(
                        'Error creating ACOLITE products {} for {}'
                        .format(
                            groups['ACOLITE'].keys(),
                            basename(self.assets[asset].filename)
                        ),
                        continuable=True):
                    # amd is 'meta' (common to all products) and product info dicts
                    amd = {
                        'meta': md.copy()
                    }
                    for p in groups['ACOLITE']:
                        amd[p] = {
                            'fname': os.path.join(
                                self.path, self.basename + '_' + p + '.tif'
                            )
                        }
                        amd[p].update(self._products[p])
                        amd[p].pop('assets')
                    prodout = self._process_acolite(
                        asset=self.assets[asset],
                        aco_proc_dir=aco_proc_dir,
                        products=amd,
                    )
                    endtime = datetime.now()
                    for k, fn in prodout.items():
                        self.AddFile(sensor, k, fn)
                    verbose_out(
                        ' -> {}: processed {} in {}'
                        .format(self.basename, prodout.keys(), endtime - start),
                        1
                    )
                shutil.rmtree(aco_proc_dir)
                ## end ACOLITE

    def filter(self, pclouds=100, sensors=None, **kwargs):
        """Check if Data object passes filter.

        User can't enter pclouds, but can pass in --sensors.  kwargs
        isn't used.
        """
        if pclouds < 100:
            self.meta()
            if self.metadata['clouds'] > pclouds:
                return False
        if sensors:
            if type(sensors) is str:
                sensors = [sensors]
            sensors = set(sensors)
            # ideally, the data class would be trimmed by
            if not sensors.intersection(self.sensor_set):
                return False
        return True

    def meta(self):
        """ Read in Landsat MTL (metadata) file """

        # test if metadata already read in, if so, return
        if 'C1' in self.assets.keys():
            asset = 'C1'
        elif 'DN' in self.assets.keys():
            asset = 'DN'

        datafiles = self.assets[asset].datafiles()

        # locate MTL file and save it to disk if it isn't saved already
        mtlfilename = [f for f in datafiles if 'MTL.txt' in f][0]
        if os.path.exists(mtlfilename) and os.stat(mtlfilename).st_size == 0:
            os.remove(mtlfilename)
        if not os.path.exists(mtlfilename):
            mtlfilename = self.assets[asset].extract([mtlfilename])[0]
        # Read MTL file
        with utils.error_handler('Error reading metadata file ' + mtlfilename):
            text = open(mtlfilename, 'r').read()
        if len(text) < 10:
            raise Exception('MTL file is too short. {}'.format(mtlfilename))

        sensor = self.assets[asset].sensor
        smeta = self.assets[asset]._sensors[sensor]

        # Process MTL text - replace old metadata tags with new
        # NOTE This is not comprehensive, there may be others
        text = text.replace('ACQUISITION_DATE', 'DATE_ACQUIRED')
        text = text.replace('SCENE_CENTER_SCAN_TIME', 'SCENE_CENTER_TIME')

        for (ob, nb) in zip(smeta['oldbands'], smeta['bands']):
            text = re.sub(r'\WLMIN_BAND' + ob, 'RADIANCE_MINIMUM_BAND_' + nb, text)
            text = re.sub(r'\WLMAX_BAND' + ob, 'RADIANCE_MAXIMUM_BAND_' + nb, text)
            text = re.sub(r'\WQCALMIN_BAND' + ob, 'QUANTIZE_CAL_MIN_BAND_' + nb, text)
            text = re.sub(r'\WQCALMAX_BAND' + ob, 'QUANTIZE_CAL_MAX_BAND_' + nb, text)
            text = re.sub(r'\WBAND' + ob + '_FILE_NAME', 'FILE_NAME_BAND_' + nb, text)
        for l in ('LAT', 'LON', 'MAPX', 'MAPY'):
            for c in ('UL', 'UR', 'LL', 'LR'):
                text = text.replace('PRODUCT_' + c + '_CORNER_' + l, 'CORNER_' + c + '_' + l + '_PRODUCT')
        text = text.replace('\x00', '')
        # Remove junk
        lines = text.split('\n')
        mtl = dict()
        for l in lines:
            meta = l.replace('\"', "").strip().split('=')
            if len(meta) > 1:
                key = meta[0].strip()
                item = meta[1].strip()
                if key != "GROUP" and key != "END_GROUP":
                    mtl[key] = item

        # Extract useful metadata
        lats = (float(mtl['CORNER_UL_LAT_PRODUCT']), float(mtl['CORNER_UR_LAT_PRODUCT']),
                float(mtl['CORNER_LL_LAT_PRODUCT']), float(mtl['CORNER_LR_LAT_PRODUCT']))
        lons = (float(mtl['CORNER_UL_LON_PRODUCT']), float(mtl['CORNER_UR_LON_PRODUCT']),
                float(mtl['CORNER_LL_LON_PRODUCT']), float(mtl['CORNER_LR_LON_PRODUCT']))
        lat = (min(lats) + max(lats)) / 2.0
        lon = (min(lons) + max(lons)) / 2.0
        dt = datetime.strptime(mtl['DATE_ACQUIRED'] + ' ' + mtl['SCENE_CENTER_TIME'][:-2], '%Y-%m-%d %H:%M:%S.%f')
        clouds = 0.0
        with utils.error_handler('Error reading CLOUD_COVER metadata', continuable=True):
            # CLOUD_COVER isn't trusted for unknown reasons; previously errors were silenced, but
            # now maybe explicit error reports will reveal something.
            clouds = float(mtl['CLOUD_COVER'])

        filenames = []
        gain = []
        offset = []
        dynrange = []
        for i, b in enumerate(smeta['bands']):
            minval = int(float(mtl['QUANTIZE_CAL_MIN_BAND_' + b]))
            maxval = int(float(mtl['QUANTIZE_CAL_MAX_BAND_' + b]))
            minrad = float(mtl['RADIANCE_MINIMUM_BAND_' + b])
            maxrad = float(mtl['RADIANCE_MAXIMUM_BAND_' + b])
            gain.append((maxrad - minrad) / (maxval - minval))
            offset.append(minrad)
            dynrange.append((minval, maxval))
            filenames.append(mtl['FILE_NAME_BAND_' + b].strip('\"'))

        _geometry = {
            'solarzenith': (90.0 - float(mtl['SUN_ELEVATION'])),
            'solarazimuth': float(mtl['SUN_AZIMUTH']),
            'zenith': 0.0,
            'azimuth': 180.0,
            'lat': lat,
            'lon': lon,
        }

        self.metadata = {
            'filenames': filenames,
            'gain': gain,
            'offset': offset,
            'dynrange': dynrange,
            'geometry': _geometry,
            'datetime': dt,
            'clouds': clouds,
            'qafilename': next((f for f in datafiles if '_BQA.TIF' in f), None) # defaults to None
        }
        #self.metadata.update(smeta)

    @classmethod
    def meta_dict(cls):
        meta = super(landsatData, cls).meta_dict()
        meta['GIPS-landsat Version'] = cls.version
        return meta

    def _readqa(self):
        asset = self.assets.keys()[0]

        # make sure metadata is loaded
        if not hasattr(self, 'metadata'):
            self.meta()
        if settings().REPOS[self.Repository.name.lower()]['extract']:
            # Extract files
            qadatafile = self.assets[asset].extract([self.metadata['qafilename']])
        else:
            # Use tar.gz directly using GDAL's virtual filesystem
            qadatafile = os.path.join('/vsitar/' + self.assets[asset].filename, self.metadata['qafilename'])
        qaimg = gippy.GeoImage(qadatafile)
        return qaimg


    def _readraw(self):
        """ Read in Landsat bands using original tar.gz file """
        start = datetime.now()
        asset = self.assets.keys()[0]

        # make sure metadata is loaded
        if not hasattr(self, 'metadata'):
            self.meta()

        if settings().REPOS[self.Repository.name.lower()]['extract']:
            # Extract all files
            datafiles = self.assets[asset].extract(self.metadata['filenames'])
        else:
            # Use tar.gz directly using GDAL's virtual filesystem
            datafiles = [os.path.join('/vsitar/' + self.assets[asset].filename, f)
                    for f in self.metadata['filenames']]

        image = gippy.GeoImage(datafiles)
        image.SetNoData(0)

        # TODO - set appropriate metadata
        #for key,val in meta.iteritems():
        #    image.SetMeta(key,str(val))

        # Geometry used for calculating incident irradiance
        # colors = self.assets['DN']._sensors[self.sensor_set[0]]['colors']

        sensor = self.assets[asset].sensor
        colors = self.assets[asset]._sensors[sensor]['colors']

        for bi in range(0, len(self.metadata['filenames'])):
            image.SetBandName(colors[bi], bi + 1)
            # need to do this or can we index correctly?
            band = image[bi]
            gain = self.metadata['gain'][bi]
            band.SetGain(gain)
            band.SetOffset(self.metadata['offset'][bi])
            dynrange = self.metadata['dynrange'][bi]
            # #band.SetDynamicRange(dynrange[0], dynrange[1])
            # dynrange[0] was used internally to for conversion to radiance
            # from DN in GeoRaster.Read:
            #   img = Gain() * (img-_minDC) + Offset();  # (1)
            # and with the removal of _minDC and _maxDC it is now:
            #   img = Gain() * img + Offset();           # (2)
            # And 1 can be re-written as:
            #   img = Gain() * img - Gain() *
            #                       _minDC + Offset();   # (3)
            #       = Gain() * img + Offset
            #                      - _min * Gain() ;     # (4)
            # So, since the gippy now has line (2), we can add
            # the final term of (4) [as below] to keep that functionality.
            image[bi] = band - dynrange[0] * gain
            # I verified this by example.  With old gippy.GeoRaster:
            #     In [8]: a.min()
            #     Out[8]: -64.927711
            # with new version.
            #     In [20]: ascale.min() - 1*0.01298554277169103
            #     Out[20]: -64.927711800095906


        verbose_out('%s: read in %s' % (image.Basename(), datetime.now() - start), 2)
        return image<|MERGE_RESOLUTION|>--- conflicted
+++ resolved
@@ -207,11 +207,7 @@
         c1_match = c1_pattern_re.match(fname)
 
         if sr_match:
-<<<<<<< HEAD
-            utils.verbose_out('SR asset', 2)
-=======
             verbose_out('SR asset', 2)
->>>>>>> 6e7e0ede
             self.asset = 'SR'
             self.sensor = 'LC8SR'
             self.version = int(fname[20:22])
@@ -219,15 +215,8 @@
             self.date = datetime.strptime(fname[9:16], "%Y%j")
 
         elif dn_match:
-<<<<<<< HEAD
-            utils.verbose_out('DN asset', 2)
-
+            verbose_out('DN asset', 2)
             self.tile = dn_match.group('path') + dn_match.group('row')
-=======
-            verbose_out('DN asset', 2)
-
-            self.title = dn_match.group('path') + dn_match.group('row')
->>>>>>> 6e7e0ede
             year = dn_match.group('acq_year')
             doy = dn_match.group('acq_day')
             self.date = datetime.strptime(year + doy, "%Y%j")
@@ -1157,18 +1146,10 @@
                         if bname[-7:] != 'MTL.txt':
                             files = glob.glob(os.path.join(self.path, bname) + '*')
                             RemoveFiles(files)
-<<<<<<< HEAD
                 # TODO only wtemp uses MODTRAN; do the dir removal there?
                 modtran_path = os.path.join(self.path, 'modtran')
                 if os.path.exists(modtran_path):
                     shutil.rmtree(modtran_path)
-=======
-                shutil.rmtree(os.path.join(self.path, 'modtran'))
-            except:
-                # TODO error-handling-fix: continuable handler
-                # verbose_out(traceback.format_exc(), 4)
-                pass
->>>>>>> 6e7e0ede
 
             if groups['ACOLITE']:
                 start = datetime.now()
