#!/usr/bin/env python
################################################################################
#    GIPS: Geospatial Image Processing System
#
#    AUTHOR: Matthew Hanson
#    EMAIL:  matt.a.hanson@gmail.com
#
#    Copyright (C) 2014-2018 Applied Geosolutions
#
#    This program is free software; you can redistribute it and/or modify
#    it under the terms of the GNU General Public License as published by
#    the Free Software Foundation; either version 3 of the License, or
#    (at your option) any later version.
#
#    This program is distributed in the hope that it will be useful,
#    but WITHOUT ANY WARRANTY; without even the implied warranty of
#    MERCHANTABILITY or FITNESS FOR A PARTICULAR PURPOSE.  See the
#    GNU General Public License for more details.
#
#   You should have received a copy of the GNU General Public License
#   along with this program. If not, see <http://www.gnu.org/licenses/>
################################################################################

import os
import sys
from datetime import datetime, timedelta
import glob
import re
from itertools import groupby
import tarfile
import zipfile
import json
import traceback
import ftplib
<<<<<<< HEAD
import shutil
import subprocess
import urllib
from http.cookiejar import CookieJar
=======
import urllib2
from cookielib import CookieJar
>>>>>>> a813cb83
import argparse

# from functools import lru_cache <-- python 3.2+ can do this instead
from backports.functools_lru_cache import lru_cache
import requests
import backoff

from osgeo import gdal
from shapely.wkt import loads

import gippy
from gips import __version__
from gips.utils import (settings, VerboseOut, RemoveFiles, File2List,
                        List2File, Colors, basename, mkdir, open_vector)
from gips import utils
from ..inventory import dbinv, orm


"""
The data.core classes are the base classes that are used by individual Data modules.
For a new dataset create children of Repository, Asset, and Data
"""

gippy_index_product_glossary = (
    ('ndvi',   'Normalized Difference Vegetation Index'),
    ('evi',    'Enhanced Vegetation Index'),
    ('lswi',   'Land Surface Water Index'),
    ('ndsi',   'Normalized Difference Snow Index'),
    ('bi',     'Brightness Index'),
    ('satvi',  'Soil-Adjusted Total Vegetation Index'),
    ('msavi2', 'Modified Soil-adjusted Vegetation Index'),
    ('vari',   'Visible Atmospherically Resistant Index'),
    ('brgt',   'VIS and NIR reflectance, weighted by solar energy distribution.'),
    # index products related to tillage
    ('ndti',   'Normalized Difference Tillage Index'),
    ('crc',    'Crop Residue Cover (uses BLUE)'),
    ('crcm',   'Crop Residue Cover, Modified (uses GREEN)'),
    ('isti',   'Inverse Standard Tillage Index'),
    ('sti',    'Standard Tillage Index'),
)

def add_gippy_index_products(p_dict, p_groups, a_types):
    """Add index products to a driver's Data._products & _productgroups."""
    p_groups['Index'] = [i for (i, _) in gippy_index_product_glossary]
    p_dict.update(
        (p, {'description': d,
             'assets': a_types,
             'bands': [{'name': p, 'units': Data._unitless}]}
        ) for p, d in gippy_index_product_glossary)

def _gs_stop_trying(exc):
    """Should backoff keep retrying based on this HTTPError?

    For searching using backoff per GCP docs:
    Clients should use truncated exponential backoff for all requests
    to Cloud Storage that return HTTP 5xx and 429 response codes,
    including uploads and downloads of data or metadata.
    """
    return (exc.response is not None
            and exc.response.status_code != 429
            and not (499 < exc.response.status_code < 600))


class GoogleStorageMixin(object):
    """Mix this into a class (probably Asset) to use data in google storage.

    The class should set gs_bucket_name.
    """
    _gs_query_url_base = 'https://www.googleapis.com/storage/v1/b/{}/o'
    _gs_object_url_base = 'http://storage.googleapis.com/{}/'
    _gs_backoff_max = int(os.environ.get('MAX_GS_BACKOFF', 245))

    @classmethod
    @backoff.on_exception(backoff.expo,
                          requests.exceptions.RequestException,
                          max_time=_gs_backoff_max,
                          giveup=_gs_stop_trying)
    def gs_api_search(cls, prefix, delimiter='/'):
        """Convenience wrapper for searching in google cloud storage."""
        params = {'prefix': prefix}
        if delimiter is not None:
            params['delimiter'] = delimiter
        r = requests.get(cls._gs_query_url_base.format(cls.gs_bucket_name),
                         params=params)
        r.raise_for_status()
        return r.json()

    @classmethod
    def gs_object_url_base(cls):
        """Return the google store URL for the driver's bucket."""
        return cls._gs_object_url_base.format(cls.gs_bucket_name)

    @classmethod
    def gs_vsi_prefix(cls, streaming=False):
        """Generate the first part of a VSI path for gdal."""
        vsi_magic_string = '/vsicurl_streaming/' if streaming else '/vsicurl/'
        return vsi_magic_string + cls.gs_object_url_base()

    @classmethod
    @backoff.on_exception(backoff.expo,
                          requests.exceptions.RequestException,
                          max_time=_gs_backoff_max,
                          giveup=_gs_stop_trying)
    def gs_backoff_downloader(cls, src, dst, chunk_size=512 * 1024):
        '''Download following the exponential backoff protocol.'''
        r = requests.get(src, stream=True)# NOTE the stream=True
        r.raise_for_status()
        with open(dst, 'wb') as f:
            for chunk in r.iter_content(chunk_size=chunk_size):
                if chunk: # filter out keep-alive new chunks
                    f.write(chunk)

    @classmethod
    @backoff.on_exception(backoff.expo,
                          requests.exceptions.RequestException,
                          max_time=_gs_backoff_max,
                          giveup=_gs_stop_trying)
    def gs_backoff_get(cls, src, stream=False):
        '''This follows backoff proto until handed func exit.  Still could
        encounter HTTP503s then.'''
        r = requests.get(src, stream=stream)# NOTE the stream=True
        r.raise_for_status()
        return r

    @classmethod
    def _cache_if_vsicurl(cls, filelist, tmpdir):
        '''Google Storage-based assets use vsicurl paths.  This method will
        download GS objects to a local dir, and returns the resulting list of
        geo_image paths.  There is certainly some cleanup to be done with this,
        but it works for now.
        '''
        ofiles = []
        for i in filelist:
            if i.startswith('/vsicurl/'):
                dest_path = os.path.join(tmpdir, os.path.basename(i))
                cls.gs_backoff_downloader(i[9:], dest_path)
                ofiles.append(dest_path)
            else:
                ofiles.append(i)
        return ofiles


def validate_s3_env_vars():
    vs = set(['AWS_SECRET_ACCESS_KEY', 'AWS_ACCESS_KEY_ID'])
    missing = tuple(vs - set(os.environ.keys()))
    if len(missing) > 0:
        raise EnvironmentError(
            "Missing AWS S3 auth credentials:  {}".format(missing))


class S3Mixin(object):
    """Mix this into a subclass of Asset to use data in AWS S3.

    To use S3 data, subclasses must:
        * set cls._s3_bucket_name
        * set up query & fetch methods to call the methods below
    """
    @classmethod
    @lru_cache(maxsize=1)
    def s3_prefix_search(cls, prefix):
        validate_s3_env_vars()
        # find the layer and metadata files matching the current scene
        import boto3 # import here so it only breaks if it's actually needed
        s3 = boto3.resource('s3')
        bucket = s3.Bucket(cls._s3_bucket_name)
        keys = [o.key for o in bucket.objects.filter(Prefix=prefix)]
        utils.verbose_out("Found {} S3 keys while searching for for key fragment"
                          " '{}'".format(len(keys), prefix), 5)
        return keys

    @classmethod
    def s3_vsi_prefix(cls, key):
        """Add a vsi3 prefix to the given S3 key"""
        return '/vsis3/{}/{}'.format(cls._s3_bucket_name, key)


class Repository(object):
    """ Singleton (all classmethods) of file locations and sensor tiling system  """
    # Description of the data source
    description = 'Data source description'
    # Format code of date directories in repository
    _datedir = '%Y%j'
    # attribute holding the tile id
    _tile_attribute = 'tile'
    # valid sub directories in repo
    _subdirs = ['tiles', 'stage', 'quarantine', 'composites']

    default_settings = {}

    @classmethod
    def in_stage(cls, base_fn):
        """Tests for the existence of the file in this driver's stage dir."""
        if os.path.exists(os.path.join(cls.path('stage'), base_fn)):
            utils.verbose_out('File `{}` already in stage/'.format(base_fn), 2)
            return True
        return False

    @classmethod
    def feature2tile(cls, feature):
        """ Get tile designation from a geospatial feature (i.e. a row) """
        fldindex = feature.GetFieldIndex(cls._tile_attribute)
        return str(feature.GetField(fldindex))


    ##########################################################################
    # Override these functions if not using a tile/date directory structure
    ##########################################################################
    @classmethod
    def data_path(cls, tile='', date=''):
        """ Get absolute data path for this tile and date """
        path = cls.path('tiles')
        if tile != '':
            path = os.path.join(path, tile)
        if date != '':
            # TODO: string or date obj...pick one.
            path = os.path.join(path, str(date.strftime(cls._datedir)))
        return path

    @classmethod
    def find_tiles(cls):
        """Get list of all available tiles for the current driver."""
        if orm.use_orm():
            return dbinv.list_tiles(cls.name.lower())
        return os.listdir(cls.path('tiles'))

    @classmethod
    def find_dates(cls, tile):
        """ Get list of dates available in repository for a tile """
        if orm.use_orm():
            return dbinv.list_dates(cls.name.lower(), tile)
        tdir = cls.data_path(tile=tile)
        if os.path.exists(tdir):
<<<<<<< HEAD
            return sorted([datetime.strptime(os.path.basename(d), cls._datedir).date()
                           for d in os.listdir(tdir)])
=======
            return sorted([
                datetime.strptime(os.path.basename(d), cls._datedir).date()
                for d in os.listdir(tdir)
            ])
>>>>>>> a813cb83
        else:
            return []

    @classmethod
    def validate_setting(cls, key, value):
        """Override this method to validate settings.

        Validation, for this purpose, includes transformations,
        such as changing types.
        """
        return value

    ##########################################################################
    # Child classes should not generally have to override anything below here
    ##########################################################################
    @classmethod
    def sorted_asset_types(cls, asset_type_list):
        """Return copy of input sorted by asset preference setting."""
        at_pref = cls.get_setting('asset-preference')
        k = lambda at: at_pref.index(at) if at in at_pref else len(at_pref)
        return sorted(asset_type_list, key=k)

    @classmethod
    def get_setting(cls, key):
        """Get given setting from settings.REPOS[driver].

        If the key isn't found, it attempts to load a default from
        cls.default_settings, a dict of such things.  If still not found,
        resorts to magic for 'driver' and 'tiles', ValueError otherwise.
        """
        import importlib

        dataclass = cls.__name__[:-10] # name of a class, not the class object
        r = settings().REPOS[dataclass]
        if key in r:
            return cls.validate_setting(key, r[key])
        if key in cls.default_settings:
            return cls.default_settings[key]

        # not in settings file nor default, so resort to magic
        clsname = importlib.import_module('gips.data.%s' % dataclass)
        driverpath = os.path.dirname(clsname.__file__)
        if key == 'driver':
            return driverpath
        if key == 'tiles':
            return os.path.join(driverpath, 'tiles.shp')
        raise ValueError("'{}' is not a valid setting for"
                         " {} driver".format(key, cls.name))

    @classmethod
    def find_pattern_in_url(cls, url, pattern, verbosity=1, debuglevel=0):
        """Returns the first match for the pattern from the url, else None.

        Excludes lines that match 'xml'.  Relies on managed_request.
        """
        cp = re.compile(pattern)
        resp = cls.managed_request(url, verbosity, debuglevel)
        if resp is None:
            return None
        # inspect the page and extract the first match
        for line in resp:
            l = line.decode()
            match_obj = cp.search(l)
            if 'xml' not in l and match_obj is not None:
                return match_obj.group(0)
        return None

    @classmethod
    def managed_request(cls, url, verbosity=1, debuglevel=0):
        """Visit the given http URL and return the response.

        Uses auth settings and cls._manager_url, and also follows custom
        weird redirects (specific to Earthdata servers seemingly).
        Returns urllib.urlopen(...), or None if errors are encountered.
        debuglevel is ultimately passed in to httplib; if >0, http info,
        such as headers, will be printed on standard out.
        """
        username = cls.get_setting('username')
        password = cls.get_setting('password')
        manager_url = cls._manager_url
        password_manager = urllib.request.HTTPPasswordMgrWithDefaultRealm()
        password_manager.add_password(
            None, manager_url, username, password)
        cookie_jar = CookieJar()
        opener = urllib.request.build_opener(
            urllib.request.HTTPBasicAuthHandler(password_manager),
            urllib.request.HTTPHandler(debuglevel=debuglevel),
            urllib.request.HTTPSHandler(debuglevel=debuglevel),
            urllib.request.HTTPCookieProcessor(cookie_jar))
        urllib.request.install_opener(opener)
        try: # try instead of error handler because the exceptions have funny values to unpack
            request = urllib.request.Request(url)
            response = urllib.request.urlopen(request)
            redirect_url = response.geturl()
            # some data centers do it differently
            if "redirect" in redirect_url: # TODO is this the right way to detect redirects?
                utils.verbose_out('Redirected to ' + redirect_url, 3)
                redirect_url += "&app_type=401"
                request = urllib.Request(redirect_url)
                response = urllib.urlopen(request)
            return response
<<<<<<< HEAD
        except urllib.error.URLError as e:
            utils.verbose_out('{} gave bad response: {}'.format(url, e.reason),
                              verbosity, sys.stderr)
            return None
        except urllib.error.HTTPError as e:
=======
        except urllib2.HTTPError as e:
>>>>>>> a813cb83
            utils.verbose_out('{} gave bad response: {} {}'.format(url, e.code, e.reason),
                              verbosity, sys.stderr)
            return None
        except urllib2.URLError as e:
            utils.verbose_out('{} gave bad response: {}'.format(url, e.reason),
                              verbosity, sys.stderr)
            return None

    @classmethod
    def path(cls, subdir=''):
        """ Paths to repository: valid subdirs (tiles, composites, quarantine, stage) """
        return os.path.join(cls.get_setting('repository'), subdir)


    @classmethod
    def vector2tiles(cls, vector, pcov=0.0, ptile=0.0, tilelist=None):
        """ Return matching tiles and coverage % for provided vector """
        from osgeo import ogr, osr

        # open tiles vector
        v = open_vector(cls.get_setting('tiles'))
        shp = ogr.Open(v.filename())
        if v.layer_name() == '':
            layer = shp.GetLayer(0)
        else:
            layer = shp.GetLayer(v.layer_name())

        # create and warp site geometry
        ogrgeom = ogr.CreateGeometryFromWkt(vector.wkt_geometry())
        srs = osr.SpatialReference(vector.srs())
        trans = osr.CoordinateTransformation(srs, layer.GetSpatialRef())
        ogrgeom.Transform(trans)
        # convert to shapely
        geom = loads(ogrgeom.ExportToWkt())
        geom = geom if geom.is_valid else geom.buffer(0)  # bugfix: attempt to fix topology errors

        # find overlapping tiles
        tiles = {}
        layer.SetSpatialFilter(ogrgeom)
        layer.ResetReading()
        feat = layer.GetNextFeature()
        while feat is not None:
            tgeom = loads(feat.GetGeometryRef().ExportToWkt())
            if tgeom.intersects(geom):
                area = geom.intersection(tgeom).area
                if area != 0:
                    tile = cls.feature2tile(feat)
                    tiles[tile] = (area / geom.area, area / tgeom.area)
            feat = layer.GetNextFeature()

        # remove any tiles not in tilelist or that do not meet thresholds for % cover
        remove_tiles = []
        if tilelist is None:
            tilelist = tiles.keys()
        for t in tiles:
            if (tiles[t][0] < (pcov / 100.0)) or (tiles[t][1] < (ptile / 100.0)) or t not in tilelist:
                remove_tiles.append(t)
        for t in remove_tiles:
            tiles.pop(t, None)
        return tiles


class Asset(object):
    """ Class for a single file asset (usually an original raw file or archive) """
    Repository = Repository

    # Sensors
    _sensors = {
        # Does the data have multiple sensors possible for each asset? If not, a single sensor may be fine
        '': {'description': ''},
    }
    # dictionary of assets
    _assets = {
        '': {
            'pattern': r'.+',
        }
    }

    # TODO - move to be per asset ?
    _defaultresolution = [30.0, 30.0]

    def __init__(self, filename):
        """ Inspect a single file and populate variables. Needs to be extended """
        # full filename to asset
        self.filename = filename
        # the asset code
        self.asset = ''
        # tile designation
        self.tile = ''
        # full date
        self.date = datetime(1858, 4, 6)
        # sensor code (key used in cls.sensors dictionary)
        self.sensor = ''
        # dictionary of existing products in asset {'product name': [filename(s)]}
        self.products = {}
        # gips interpretation of the version of the asset
        # (which may differ from 'version' already used by some drivers)
        self._version = 1

    def sensor_spec(self, *keys):
        """Return one or more entries from the current asset's sensor dict.

        Returns a single value if len(keys) == 1, a list otherwise."""
        s = self._sensors[self.sensor]
        return s[keys[0]] if len(keys) == 1 else [s[k] for k in keys]

    def atd_str(self):
        return 'ATD {} {} {}'.format(
            self.asset, self.tile, self.date.strftime('%Y%j'))

    @classmethod
    def get_setting(cls, key):
        """Convenience method to acces Repository's get_setting."""
        return cls.Repository.get_setting(key)

    def updated(self, newasset):
        '''
        Return:
            'newasset' and existing represent the same data (time,space,sensor)
            AND
            'newasset' _version greater than existing _version.

        '''
        return (self.asset == newasset.asset and
                self.sensor == newasset.sensor and
                self.tile == newasset.tile and
                self.date == newasset.date and
                self._version < newasset._version)


    def version_text(self):
        """string representation of the asset version.

        Example overrides include:
            prism: D1-early D2-early D2-provisional D2-stable
            landsat: T1-YYYYMMDD
        """
        return str(self._version)


    def get_geofeature(self):
        """Get the geofeature of the asset

        For tiled assets, this will return the geometry of the tile in the
        respective 'tiles.shp' file as WKT. Needs to be extended for
        untiled assets -- see sentinel2.footprint.
        """
        # If tileID is a number, drop leading 0
        try:
            tile_num = int(self.tile)
        except:
            tile_num = self.tile

<<<<<<< HEAD
        v = gippy.GeoVector(self.get_setting("tiles"))
        v.set_primary_key(self.Repository._tile_attribute)
        # If a GeoVector is indexed with an int, it queries using
        # FID field.
        feat = v[str(tile_num)]
        return feat.WKT()
=======
        v =  utils.open_vector(
            self.get_setting("tiles"),
            key=self.Repository._tile_attribute
        )
        return v[str(tile_num)]

    def get_geometry(self):
        """Get the geometry of the asset

        For tiled assets, this will return the geometry of the tile in the
        respective 'tiles.shp' file as WKT. Needs to be extended for
        untiled assets.
        """
        return self.get_geofeature().WKT()
>>>>>>> a813cb83

    ##########################################################################
    # Child classes should not generally have to override anything below here
    ##########################################################################
    @classmethod
    def _quarantine_file(cls, filepath, error):
        """if problem with a file, move to quarantine"""
        #TODO: make this ORM compatible
        error.tb_text = traceback.format_exc()
        utils.report_error(error, 'Quarantining ' + filepath)
        qname = os.path.join(cls.Repository.path('quarantine'), os.path.basename(filepath))
        if not os.path.exists(qname):
            os.link(os.path.abspath(filepath), qname)

    def parse_asset_fp(self):
        """Parse self.filename using the class's asset patterns.

        On the first successful match, the re lib match object is
        returned. Raises ValueError on failure to parse.
        """
        asset_bn = os.path.basename(self.filename)
        for av in self._assets.values():
            match = re.match(av['pattern'], asset_bn)
            if match is not None:
                return match
        raise ValueError("Unparseable asset file name:  " + self.filename)

    _datafiles_json_key = None

    def datafiles(self):
        """Get list of readable datafiles from asset.

        A 'datafile' is a file contained within the asset file, or else pointed
        to by it.
        """
        path = os.path.dirname(self.filename)
        indexfile = os.path.join(path, self.filename + '.index')
        if os.path.exists(indexfile):
            datafiles = File2List(indexfile)
            if len(datafiles) > 0:
                return datafiles
        with utils.error_handler('Problem accessing asset(s) in ' + self.filename):
            if tarfile.is_tarfile(self.filename):
                datafiles = tarfile.open(self.filename).getnames()
            elif zipfile.is_zipfile(self.filename):
                datafiles = zipfile.ZipFile(self.filename).namelist()
            elif self.filename.endswith('json'):
                with open(self.filename) as fp:
                    content = json.load(fp)
                # follow the driver's config about where to find things...
                if self._datafiles_json_key is not None:
                    raw_df = content[self._datafiles_json_key]
                else: # else take strings and lists of strings at the top level
                    raw_df = sum([v if type(v) is list else [v]
                                  for v in content.values()], [])
                datafiles = tuple(v for v in raw_df if isinstance(v, str))
            else: # Try subdatasets
                fh = gdal.Open(self.filename)
                datafiles = [s[0] for s in fh.GetSubDatasets()]

            # if we found files, record them to save work later:
            if len(datafiles) > 0:
                List2File(datafiles, indexfile)
                return datafiles
            return [self.filename]


    def extract(self, filenames=tuple(), path=None):
        """Extract given files from asset (if it's a tar or zip).

        Extracted files are placed in the same dir as the asset file.  Returns
        a list of extracted files, plus any files that were not extracted due
        to prior existence.
        """
        if tarfile.is_tarfile(self.filename):
            try:
                open_file = tarfile.open(self.filename)
            except tarfile.TarError as te:
                self._quarantine_file(self.filename, te)
                raise Exception('corrupt asset tarfile (has been quarantined): {}'.format(self.filename))

        elif zipfile.is_zipfile(self.filename):
            try:
                open_file = zipfile.ZipFile(self.filename)
            except zipfile.BadZipfile as zfe:
                self._quarantine_file(self.filename, zfe)
                raise Exception('corrupt asset zipfile (has been quarantined): {}'.format(self.filename))
        else:
            raise Exception('%s is not a valid tar or zip file' % self.filename)
        if not path:
            path = os.path.dirname(self.filename)
        if len(filenames) == 0:
            filenames = self.datafiles()
        extracted_fnames, extant_fnames = [], []

        with utils.make_temp_dir(prefix='extract', dir=path) as tmp_dn:
            utils.verbose_out("Extracting files from {} to {}".format(
                self.filename, tmp_dn), 3)
            for f in filenames:
                final_fname = os.path.join(path, f)
                if os.path.exists(final_fname):
                    utils.verbose_out(f + ' exists, not extracting', 3)
                    extant_fnames.append(final_fname)
                    continue
                utils.verbose_out("Extracting " + f, 3)
                open_file.extract(f, tmp_dn)
                tmp_fname = os.path.join(tmp_dn, f)
                # this ensures we have permissions on extracted files
                if not os.path.isdir(tmp_fname):
                    os.chmod(tmp_fname, 0o664)
                extracted_fnames.append((tmp_fname, final_fname))
            if extracted_fnames:
                utils.verbose_out("Moving files from {} to {}".format(tmp_dn, path), 3)
            else:
                utils.verbose_out("No files to extract or move", 3)
            for (tfn, ffn) in extracted_fnames:
                # tfn's parent dir may be earlier in the list
                if not os.path.exists(ffn):
                    utils.mkdir(os.path.dirname(ffn))
                    os.rename(tfn, ffn)

        return extant_fnames + [ffn for (_, ffn) in extracted_fnames]

    cloud_storage_a_types = () # override in subclass as needed

    def in_cloud_storage(self):
        """Is this asset's data fetched from the cloud on-demand?"""
        return self.asset in self.cloud_storage_a_types

    ##########################################################################
    # Class methods
    ##########################################################################
    @classmethod
    def discover(cls, tile, date, asset=None):
        """Factory function returns list of Assets for this tile and date.

        Looks in the inventory for this, either the database or the
        filesystem depending on configuration.

        tile:   A tile string suitable for the current class(cls) ie
                'h03v19' for modis
        date:   datetime.date object to limit search in temporal dimension
        asset:  Asset type string, eg for modis could be 'MCD43A2'
        """
        a_types = cls._assets.keys() if asset is None else [asset]
        found = [cls.discover_asset(a, tile, date) for a in a_types]
        return [a for a in found if a is not None] # lastly filter Nones

    @classmethod
    def discover_asset(cls, asset_type, tile, date):
        """Finds an asset for the a-t-d trio and returns an object for it."""
        if orm.use_orm():
            # search for ORM Assets to use for making GIPS Assets
            results = dbinv.asset_search(driver=cls.Repository.name.lower(),
                                    asset=asset_type, tile=tile, date=date)
            if len(results) == 0:
                return None
            assert len(results) == 1 # sanity check; DB should enforce
            return cls(results[0].name)

        # The rest of this fn uses the filesystem inventory
        d_path = cls.Repository.data_path(tile, date)
        if not os.path.isdir(d_path):
            return None
        files = utils.find_files(cls._assets[asset_type]['pattern'], d_path)
        # Confirm only one asset
        if len(files) > 1:
            raise IOError("Duplicate(?) assets found: {}".format(files))
        if len(files) == 1:
            return cls(files[0])
        return None


    @classmethod
    def start_date(cls, asset):
        """Get starting date for this asset type."""
        return cls._assets[asset]['startdate']

    @classmethod
    def end_date(cls, asset):
        """Get ending date for this asset.

        One of 'enddate' or 'latency' must be present in
        cls._assets[asset]. Returns either the enddate, or else a
        computation of the most recently-available data, based on the
        (today's date) - asset's known latency.
        """
        a_info = cls._assets[asset]
        if 'enddate' in a_info:
            return a_info['enddate']
        return datetime.now().date() - timedelta(a_info['latency'])

    @classmethod
    def available(cls, asset, date):
        """Check availability of an asset for given date.

        Accepts both dates and datetimes for the `date` parameter."""
        d = date.date() if type(date) is datetime else date
        return cls.start_date(asset) <= d <= cls.end_date(asset)

    # TODO - combine this with fetch to get all dates
    @classmethod
    def dates(cls, asset_type, tile, dates, days):
        """For a given asset type get all dates possible (in repo or not).

        Also prunes dates outside the bounds of the asset's valid date range,
        as given by start_date and end_date.
        """
        # TODO tile arg isn't used
        from dateutil.rrule import rrule, DAILY
        req_start_dt, req_end_dt = dates

        # if the dates are outside asset availability dates, use those instead
        a_start_dt = cls.start_date(asset_type)
        a_end_dt   = cls.end_date(asset_type)
        start_dt = a_start_dt if a_start_dt > req_start_dt else req_start_dt
        end_dt   = a_end_dt   if a_end_dt   < req_end_dt   else req_end_dt

        # degenerate case:  There is no valid date range; notify user
        if start_dt > end_dt:
            utils.verbose_out("For {}, requested dates, {} - {},"
                              " are not in the valid range of {} - {}.".format(
                                    asset_type, req_start_dt, req_end_dt,
                                    a_start_dt, a_end_dt))
            return []
        utils.verbose_out('Computed date range for processing: {} - {}'.format(
                start_dt, end_dt), 5)

        # default assumes daily regardless of asset or tile
        datearr = rrule(DAILY, dtstart=start_dt, until=end_dt)
        dates = [dt for dt in datearr if days[0] <= int(dt.strftime('%j')) <= days[1]]
        return dates

    @classmethod
    def query_provider(cls, asset, tile, date):
        """Query the data provider for files matching the arguments.

        Drivers must override this method or else query_service. Must
        return (filename, url), or (None, None) if nothing found. This
        method has a more convenient return value for drivers that never
        find multiple files for the given (asset, tile, date), and don't
        need to unpack a nested data structure in their fetch methods.
        """
        raise NotImplementedError('query_provider not supported for' + cls.__name__)

    @classmethod
    @lru_cache(maxsize=100) # cache size chosen arbitrarily
    def query_service(cls, asset, tile, date, **fetch_kwargs):
        """Query the data provider for files matching the arguments.

        Drivers must override this method, or else query_provider, to contact a
        data source regarding the given arguments, and report on whether
        anything is available for fetching. Must return a dict containing an
        available asset filename.  The dict is passed to the driver's
        Asset.fetch method so additional data can be passed along in other
        keys. When nothing is available, must return None.
        """
        if not cls.available(asset, date):
            return None
        utils.verbose_out('querying ATD {} {} {}'.format(asset, tile, date), 5)
        bn, url = cls.query_provider(asset, tile, date, **fetch_kwargs)
        utils.verbose_out('queried ATD {} {} {}, found {} at {}'.format(
                          asset, tile, date, bn, url), 5)
        if (bn, url) == (None, None):
            return None
        return {'basename': bn, 'url': url}

    @classmethod
    def download(cls, url, download_fp, **kwargs):
        """Override this method to provide custom download code.

        Return True on download success."""
        raise NotImplementedError('download not supported for ' + cls.__name__)

    @classmethod
    def stage_asset(cls, asset_full_path):
        """Copy the given asset to the stage."""
        stage_full_path = os.path.join(cls.Repository.path('stage'),
                                       os.path.basename(asset_full_path))
        os.rename(asset_full_path, stage_full_path) # atomic on POSIX
        return stage_full_path

    @classmethod
    def fetch(cls, a_type, tile, date, update=None, archive=False,
              **fetch_kwargs):
        """Standard fetch method; calls query_service() and download().

        Outputs from query_service and fetch_kwargs are passed in to
        download as kwargs, so one can talk to the other in a standard
        way.  It returns a list of file paths even though this is always
        ignored by callers in gips.

        `archive` controls whether downloaded assets go to the stage or
        are archived directly.  Once issue 365 is fixed it should be
        removed.
        """
        qs_rv = cls.query_service(a_type, tile, date, **fetch_kwargs)
        if qs_rv is None:
            return []
        if cls.Repository.in_stage(qs_rv['basename']): # skip if there already
            return []
        with utils.make_temp_dir(prefix='fetch-',
                                 dir=cls.Repository.path('stage')) as td_fp:
            qs_rv['download_fp'] = os.path.join(td_fp, qs_rv['basename'])
            fetch_kwargs.update(**qs_rv)
            if cls.download(**fetch_kwargs):
                if archive:
                    ao, _, _ = cls._archivefile(qs_rv['download_fp'], update)
                    return [ao]
                cls.stage_asset(qs_rv['download_fp'])
        return []

    @classmethod
    def ftp_connect(cls, working_directory):
        """Connect to an FTP server and chdir according to the args.

        Returns the ftplib connection object."""
        # TODO chirps is last caller; remove this method once it's gone
        utils.verbose_out('Connecting to {}'.format(cls._host), 5)
        conn = ftplib.FTP(cls._host)
        conn.login('anonymous', settings().EMAIL)
        conn.set_pasv(True)
        utils.verbose_out('Changing to {}'.format(working_directory), 5)
        conn.cwd(working_directory)
        return conn

    @classmethod
    def archive(cls, path, recursive=False, keep=False, update=False):
        """Move asset files into the archive.

        Pass in a path to a file or a directory.  If a directory, its
        contents are scanned for assets and any found are archived; it
        won't descend into subdirectories unless `recursive`.  Any found
        assets are given hard links in the archive.  The original is
        then removed, unless `keep`. If a found asset would replace an
        extant archived asset, replacement is only performed if
        `update`.

        Returns a pair of lists:  A list of Asset objects that were archived,
        and a list of asset objects whose files have been overwritten (by the
        update flag).
        """
        start = datetime.now()

        fnames = []
        if not os.path.isdir(path):
            fnames.append(path)
        elif recursive:
            for root, subdirs, files in os.walk(path):
                for a in cls._assets.values():
                    files = utils.find_files(a['pattern'], root)
                    fnames.extend(files)
        else:
            for a in cls._assets.values():
                files = utils.find_files(a['pattern'], path)
                fnames.extend(files)
        numlinks = 0
        numfiles = 0
        assets = []
        overwritten_assets = []
        if not fnames:
            utils.verbose_out('No files found; nothing to archive.')
        for f in fnames:
            (asset_obj, link_count, overwritten_ao) = cls._archivefile(f,
                                                                       update)
            if overwritten_ao is not None:
                overwritten_assets.append(overwritten_ao)
            if link_count >= 0:
                if not keep:
                    # user wants to remove the original hardlink to the file
                    RemoveFiles([f], ['.index', '.aux.xml'])
            if link_count > 0:
                numfiles = numfiles + 1
                numlinks = numlinks + link_count
                assets.append(asset_obj)

        # Summarize
        if numfiles > 0:
            VerboseOut('%s files (%s links) from %s added to archive in %s' %
                      (numfiles, numlinks, path, datetime.now() - start))
        if numfiles != len(fnames):
            VerboseOut('%s files not added to archive' % (len(fnames) - numfiles))
        return assets, overwritten_assets

    @classmethod
    def _archivefile(cls, filename, update=False):
        """Move the named file into the archive.

        If update == True, replace any old versions and associated files.
        Returns a 3-tuple:  An Asset object if anything was archived, or
        None, a count of hardlinks made, believed to be just 1 or 0, and
        an asset object for any asset file that was overwritten.
        """
        bname = os.path.basename(filename)
        overwritten_ao = None
        try:
            asset = cls(filename)
        except Exception as e:
            cls._quarantine_file(filename, e)
            return (None, 0, None)

        # make an array out of asset.date if it isn't already
        dates = asset.date
        if not hasattr(dates, '__len__'):
            dates = [dates]
        numlinks = 0
        otherversions = False
        for d in dates:
            tpath = cls.Repository.data_path(asset.tile, d)
            newfilename = os.path.join(tpath, bname)
            if not os.path.exists(newfilename):
                # check if another asset exists
                # QUESTION: Can it be that len(existing) > 1?
                # Not changing much now, but adding an immediate assert to
                # verify that there can only be one-or-none of an asset in the
                # archive (2017-09-29).  Assuming it isn't a problem, we could
                # drop some of these for-loops.
                existing = cls.discover(asset.tile, d, asset.asset)
                assert len(existing) in (0, 1), (
                    'Apparently there can be more than one asset file for a'
                    ' given ({}, {}, {}).'.format(asset.tile, d, asset.asset)
                )
                if len(existing) > 0 and (not update or not existing[0].updated(asset)):
                    # gatekeeper case:  No action taken because other assets exist
                    VerboseOut('%s: other version(s) already exists:' % bname, 1)
                    for ef in existing:
                        VerboseOut('\t%s' % os.path.basename(ef.filename), 1)
                    otherversions = True
                elif len(existing) > 0 and update:
                    # update case:  Remove existing outdated assets
                    #               and install the new one
                    VerboseOut('%s: removing other version(s):' % bname, 1)
                    for ef in existing:
                        if not ef.updated(asset):
                            utils.verbose_out(
                                'Asset {} is not updated version of {}.'
                                .format(ef.filename, asset.filename) +
                                ' Remove existing asset to replace.', 2
                            )
                            # NOTE: This return makes sense iff len(existing)
                            # cannot be greater than 1
                            return (None, 0, None)
                        overwritten_ao = cls(ef.filename)
                        VerboseOut('\t%s' % os.path.basename(ef.filename), 1)
                        errmsg = 'Unable to remove existing version: ' + ef.filename
                        with utils.error_handler(errmsg):
                            RemoveFiles([ef.filename], ['.index', '.aux.xml'])
                    with utils.error_handler('Problem adding {} to archive'.format(filename)):
                        os.link(os.path.abspath(filename), newfilename)
                        asset.archived_filename = newfilename
                        VerboseOut(bname + ' -> ' + newfilename, 2)
                        numlinks = numlinks + 1

                else:
                    # 'normal' case:  Just add the asset to the archive; no other work needed
                    with utils.error_handler('Unable to make data directory ' + tpath):
                        utils.mkdir(tpath)
                    with utils.error_handler('Problem adding {} to archive'.format(filename)):
                        os.link(os.path.abspath(filename), newfilename)
                        asset.archived_filename = newfilename
                        VerboseOut(bname + ' -> ' + newfilename, 2)
                        numlinks = numlinks + 1
            else:
                VerboseOut('%s already in archive' % filename, 2)

        # newly created asset should have only automagical products, and those
        # would have paths in stage with the existing asset.  Re-instantiation
        # using archived_filename rectifies this.
        if len(asset.products) > 0 and hasattr(asset, 'archived_filename'):
            new_asset_obj = cls(asset.archived_filename)
            # next line is strange, but is used by DataInventory.fetch
            new_asset_obj.archived_filename = asset.archived_filename
            asset = new_asset_obj

        if otherversions and numlinks == 0:
            return (asset, -1, overwritten_ao)
        else:
            return (asset, numlinks, overwritten_ao)
        # should return asset instance


class FtpAsset(Asset):
    """Some assets rely on FTP for downloading; they work mostly the same.

    Needed attributes to be an FtpAsset:
        * cls._host should be set to the ftp server hosting the assets.
        * Set cls._assets[*]['ftp-basedir'], to which the year is attached;
        see below.
    """
    @classmethod
    def ftp_connect(cls, working_directory):
        """Connect to an FTP server and chdir according to the args.

        Returns the ftplib connection object."""
        utils.verbose_out('Connecting to {}'.format(cls._host), 5)
        conn = ftplib.FTP(cls._host)
        conn.login('anonymous', settings().EMAIL)
        conn.set_pasv(True)
        utils.verbose_out('Changing to {}'.format(working_directory), 5)
        conn.cwd(working_directory)
        return conn

    @classmethod
    def choose_asset(cls, a_type, tile, date, remote_fn_list):
        """Of the given filenames, which is the asset of choice?"""
        raise NotImplementedError()

    @classmethod
    def local_base_name(cls, a_type, tile, date, remote_bn):
        """The remote filename may vary from the one we'll use locally."""
        return remote_bn

    @classmethod
    @lru_cache(maxsize=100) # cache size chosen arbitrarily
    def query_service(cls, asset, tile, date):
        """Search for a matching asset in an ftp store."""
        if not cls.available(asset, date):
            return None
        wd = os.path.join(cls._assets[asset]['ftp-basedir'], str(date.year))
        conn = cls.ftp_connect(wd)
        remote_bn = cls.choose_asset(asset, tile, date, conn.nlst())
        conn.quit()
        return {'basename': cls.local_base_name(asset, tile, date, remote_bn),
                'remote_bn': remote_bn, 'wd': wd}

    @classmethod
    def download(cls, download_fp, remote_bn, wd, **ignored):
        """Download the asset given by URL, saving it to tmp_fp."""
        conn = cls.ftp_connect(wd)
        with open(download_fp, "wb") as temp_fo:
            conn.retrbinary('RETR ' + remote_bn, temp_fo.write)
        conn.quit()
        return True


class Data(object):
    """Collection of assets/products for single date and tile.

    If the data isn't given in tiles, then another discrete spatial
    region may be used instead.  In general, only one asset of each
    asset type is permitted (self.assets is a dict keyed by asset type,
    whose values are Asset objects).
    """
    name = 'Data'
    version = '0.0.0'
    Asset = Asset

    _unitless = 'unitless' # standard string for expressing that a product has no units

    _pattern = '*.tif'
    _products = {}
    _productgroups = {}

    @classmethod
    def get_setting(cls, key):
        """Convenience method to acces Repository's get_setting."""
        return cls.Asset.Repository.get_setting(key)

    def needed_products(self, products, overwrite):
        """ Make sure all products exist and return those that need processing """
        # TODO calling RequestedProducts twice is strange; rework into something clean
        products = self.RequestedProducts(products)
        products = self.RequestedProducts(
                [p for p in products.products if p not in self.products or overwrite])
        # TODO - this doesnt know that some products aren't available for all dates
        return products

    def process(self, products, overwrite=False, **kwargs):
        """ Make sure all products exist and return those that need processing """
        # TODO replace all calls to this method by subclasses with needed_products, then delete.
        return self.needed_products(products, overwrite)

    @classmethod
    def process_composites(cls, inventory, products, **kwargs):
        """ Process composite products using provided inventory """
        pass

    @classmethod
    def natural_percentage(cls, raw_value):
        """Callable used for argparse, defines a new type for %0.0 to %100.0.

        Receives a string, return a float.  See also:
        https://docs.python.org/2/library/argparse.html#type
        """
        f_value = float(raw_value)
        if not (0 <= f_value <= 100):
            raise argparse.ArgumentTypeError(
                "Value '{}' is outside the range [0 %, 100 %]".format(
                    raw_value))
        return f_value

    @classmethod
    def add_filter_args(cls, parser):
        """Override to add arguments to the command line suitable for filter().

        parser is expected to be a python ArgumentParser."""
        return

    def filter(self, **kwargs):
        """Permit child classes to implement filtering.

        If data.filter() returns False, the Data object will be left out
        of the inventory during DataInventory instantiation.
        """
        return True

    def meta_dict(self, src_afns=None, additional=None):
        """Returns assembled metadata dict.

        returned value contains standard metadata + asset filenames +
        optional additional content.  Asset filenames can be a string or
        iterable of strings; it'll be converted to a list of basenames.  If
        defaulted to None, self.assets' filenames is used instead.
        """
        sa = src_afns

        if src_afns is None:
            sa = [ao.filename for ao in self.assets.values()]
        elif isinstance(src_afns, str):
            sa = [src_afns]
        md = {
            'GIPS_Version': __version__,
            'GIPS_Source_Assets': [os.path.basename(fn) for fn in sa]
        }
        with utils.error_handler("Can't set driver version metadata", True):
            gdn = 'GIPS_' + self.Repository.name.capitalize() + '_Version'
            md[gdn] = self.version
        if additional is not None:
            md.update(additional)
        return md

    def prep_meta(self, src_afns, additional=None):
        """Prepare product metadata for consumption by GeoImage.add_meta()."""
        return utils.stringify_meta_dict(self.meta_dict(src_afns, additional))

    def find_files(self):
        """Search path for non-asset files, usually product files.

        These must match the shell glob in self._pattern, and must not
        be assets, index files, nor xml files.
        """
        filenames = glob.glob(os.path.join(self.path, self._pattern))
        assetnames = [a.filename for a in self.assets.values()]
        validated_filenames = [fn for fn in filenames
                if fn not in assetnames and os.path.splitext(fn)[1] not in ('.index', '.xml')]
        return validated_filenames


    @classmethod
    def normalize_tile_string(cls, tile_string):
        """Override this method to provide custom processing of tile names.

        This method should raise an exception if the tile string is
        invalid, but should return a corrected string instead if
        possible.  So for modis, 'H03V01' should return 'h03v01', while
        'H03V' should raise an exception.
        """
        return tile_string


    ##########################################################################
    # Child classes should not generally have to override anything below here
    ##########################################################################
    def __init__(self, tile=None, date=None, path='', search=True):
        """ Find all data and assets for this tile and date.

        Note date should be a datetime.date object. search=False will
        prevent searching for assets via Asset.discover().
        """
        self.id = tile
        self.date = date
        self.path = path      # /full/path/to/{driver}/tiles/{tile}/{date}; overwritten below
        self.basename = ''    # product file name prefix, form is <tile>_<date>
        self.assets = {}      # dict of <asset type string>: <Asset instance>
        self.filenames = {}   # dict of (sensor, product): product filename
        self.sensors = {}     # dict of asset/product: sensor
        if tile is not None and date is not None:
            self.path = self.Repository.data_path(tile, date)
            self.basename = self.id + '_' + self.date.strftime(self.Repository._datedir)
            if search:
                [self.add_asset(a) for a in self.Asset.discover(tile, date)] # Find all assets
                fn_to_add = None
                if orm.use_orm():
                    search = {'driver': self.Repository.name.lower(),
                              'date': date, 'tile': tile}
                    fn_to_add = [str(p.name)
                                 for p in dbinv.product_search(**search)]
                self.ParseAndAddFiles(fn_to_add)

    def add_asset(self, asset):
        """Add an Asset object to self.assets and:

        Look at its products, adding metadata to self accordingly.
        """
        self.assets[asset.asset] = asset
        for p, val in asset.products.items():
            self.filenames[(asset.sensor, p)] = val
            self.sensors[p] = asset.sensor
        self.filenames.update({(asset.sensor, p): val for p, val in asset.products.items()})
        self.sensors[asset.asset] = asset.sensor

    @property
    def Repository(self):
        """ The repository for this class """
        return self.Asset.Repository

    @classmethod
    def RequestedProducts(cls, *args, **kwargs):
        from gips.core import RequestedProducts
        return RequestedProducts(cls, *args, **kwargs)

    def __getitem__(self, key):
        """ Get filename for product key """
        if type(key) == tuple:
            return self.filenames[key]
        else:
            return self.filenames[(self.sensor_set[0], key)]

    def __str__(self):
        """ Text representation """
        return '%s: %s: %s' % (self.name, self.date, ' '.join(self.product_set))

    def __len__(self):
        """ Number of products """
        return len(self.filenames)

    @property
    def valid(self):
        return False if len(self.filenames) == 0 and len(self.assets) == 0 else True

    @property
    def day(self):
        return self.date.strftime('%j')

    @property
    def sensor_set(self):
        """ Return list of sensors used """
        return list(set(sorted(self.sensors.values())))

    @property
    def products(self):
        """ Get list of products """
        return sorted([k[1] for k in self.filenames.keys()])

    @property
    def product_set(self):
        """ Return list of products available """
        return list(set(self.products))

    def ParseAndAddFiles(self, filenames=None):
        """Parse and Add filenames to existing filenames.

        If no filenames are provided, a list from find_files() is used
        instead."""
        if filenames is None:
            filenames = self.find_files() # find *product* files actually
        datedir = self.Repository._datedir
        for f in filenames:
            bname = basename(f)
            parts = bname.split('_')
            if len(parts) < 3 or len(parts) > 4:
                # Skip this file
                VerboseOut('Unrecognizable file: %s' % f, 3)
                continue
            offset = 1 if len(parts) == 4 else 0
            with utils.error_handler('Unrecognizable file ' + f, continuable=True):
                # only admit product files matching a single date
                if self.date is None:
                    # First time through
                    self.date = datetime.strptime(parts[0 + offset], datedir).date()
                else:
                    date = datetime.strptime(parts[0 + offset], datedir).date()
                    if date != self.date:
                        raise IOError('Mismatched dates: '
                            'Expected {} but got {}'.format(self.date, date))
                sensor = parts[1 + offset]
                product = parts[2 + offset]
                self.AddFile(sensor, product, f, add_to_db=False)

    def AddFile(self, sensor, product, filename, add_to_db=True):
        """Add named file to this object, taking note of its metadata.

        Optionally, also add a listing for the product file to the
        inventory database.
        """
        utils.verbose_out('adding {} {} {} to Data object'.format(
            sensor, product, filename), 5)
        self.filenames[(sensor, product)] = filename
        # TODO - currently assumes single sensor for each product
        self.sensors[product] = sensor
        if add_to_db and orm.use_orm(): # update inventory DB if such is requested
            dbinv.update_or_add_product(driver=self.name.lower(), product=product, sensor=sensor,
                                        tile=self.id, date=self.date, name=filename)

    # TODO never called if open_assets is never called
    def asset_filenames(self, product):
        """For the given product type, list assset filenames in the inventory."""
        assets = self._products[product]['assets']
        filenames = []
        for asset in assets:
            emsg = 'no "{}" assets here'.format(asset)
            with utils.error_handler(emsg, continuable=True):
                filenames.extend(self.assets[asset].datafiles())
        if len(filenames) == 0:
            VerboseOut('There are no available assets on %s for tile %s' % (str(self.date), str(self.id), ), 3)
            return None
        return filenames

    def open(self, product, sensor=None, update=False):
        """ Open and return a GeoImage """
        if sensor is None:
            sensor = self.sensors[product]
        with utils.error_handler('({}, {}) not found.'.format(sensor, product)):
            fname = self.filenames[(sensor, product)]
        with utils.error_handler('Error opening "{}"'.format(fname)):
            img = gippy.GeoImage(fname)
        return img


    # TODO never called
    def open_assets(self, product):
        """ Open and return a GeoImage of the assets """
        return gippy.GeoImage(self.asset_filenames(product))

    # TODO - make general product_filter function
    def masks(self, patterns=None):
        """ List all products that are masks """
        if patterns is None:
            patterns = ['fmask', 'mask']
        m = []
        for p in self.products:
            if any(pattern in p for pattern in patterns):
                m.append(p)
        return m

    @classmethod
    def pprint_header(cls):
        """ Print product inventory header showing product coverage"""
        header = Colors.BOLD + Colors.UNDER + '{:^12}'.format('DATE')
        for a in sorted(cls._products.keys()):
            header = header + ('{:^10}'.format(a if a != '' else 'Coverage'))
        return header + '{:^10}'.format('Product') + Colors.OFF

    @classmethod
    def pprint_asset_header(cls):
        """ Print header info for asset coverage """
        header = Colors.BOLD + Colors.UNDER + '{:^12}'.format('DATE')
        for a in sorted(cls.Asset._assets.keys()):
            header = header + ('{:^10}'.format(a if a != '' else 'Coverage'))
        header = header + '{:^10}'.format('Product') + Colors.OFF
        print(header)

    def pprint(self, dformat='%j', colors=None):
        """ Print product inventory for this date """
        sys.stdout.write('{:^12}'.format(self.date.strftime(dformat)))
        if colors is None:
            sys.stdout.write('  '.join(sorted(self.products)))
        else:
            for p in sorted(self.products):
                sys.stdout.write(colors[self.sensors[p]] + p + Colors.OFF + '  ')
        sys.stdout.write('\n')


    def _time_report(self, msg, reset_clock=False, verbosity=None):
        """Provide the user with progress reports, including elapsed time.

        Reset elapsed time with reset_clock=True; when starting or
        resetting the clock, specify a verbosity, or else accept the
        default of 3.
        """
        start = getattr(self, '_time_report_start', None)
        if reset_clock or start is None:
            start = self._time_report_start = datetime.now()
            self._time_report_verbosity = 3 if verbosity is None else verbosity
        elif verbosity is not None:
            raise ValueError('Changing verbosity is only permitted when resetting the clock')
        utils.verbose_out('{}:  {}'.format(datetime.now() - start, msg),
                self._time_report_verbosity)

    ##########################################################################
    # Class methods
    ##########################################################################
    @classmethod
    def discover(cls, path):
        """Find products in path and return Data object for each date.

        Does not interact with inventory DB as only caller is
        ProjectInventory which needs to read form the filesystem."""
        files = []
        datedir = cls.Asset.Repository._datedir
        for root, dirs, filenames in os.walk(path):
            for filename in filenames:
                f = os.path.join(root, filename)
                VerboseOut(f, 4)
                parts = basename(f).split('_')
                if len(parts) == 3 or len(parts) == 4:
                    #with utils.error_handler('Error parsing product date', continuable=True):
                    # TODO: need to modify error handler to allow random junk in the project dir
                    try:
                        datetime.strptime(parts[len(parts) - 3], datedir)
                    except Exception as e:
                        utils.verbose_out("Error parsing product date:  " + str(e), 3)
                    else:
                        files.append(f)

        datas = []
        if len(files) == 0:
            return datas

        # Group by date
        sind = len(basename(files[0]).split('_')) - 3

        func = lambda x: datetime.strptime(basename(x).split('_')[sind], datedir).date()
        for date, fnames in groupby(sorted(files), func):
            dat = cls(path=path)
            dat.ParseAndAddFiles(list(fnames))
            datas.append(dat)

        return datas

    @classmethod
    def inventory(cls, site=None, key='', where='', tiles=None, pcov=0.0,
                  ptile=0.0, dates=None, days=None, rastermask=None, **kwargs):
        """ Return list of inventories (size 1 if not looping through geometries) """
        from gips.inventory import DataInventory
        from gips.core import SpatialExtent, TemporalExtent

        spatial = SpatialExtent.factory(
            cls, site=site, rastermask=rastermask, key=key, where=where, tiles=tiles,
            pcov=pcov, ptile=ptile
        )
        temporal = TemporalExtent(dates, days)
        if len(spatial) > 1:
            raise ValueError(
                '{}.inventory: site (or rastermask) may only specify 1'
                '     feature via this API call ({} provided in {})'
                .format(
                    cls.__name__, len(spatial),
                    str((site, key, where)) if site else rastermask
                )
            )
        return DataInventory(cls, spatial[0], temporal, **kwargs)

    @classmethod
    def products2assets(cls, products):
        """ Get list of assets needed for these products """
        assets = []
        for p in products:
            if 'assets' in cls._products[p]:
                assets.extend(cls._products[p]['assets'])
            else:
                assets.append('')
        return set(assets)

    @classmethod
    def need_to_fetch(cls, a_type, tile, date, update, **fetch_kwargs):
        local_ao = cls.Asset.discover_asset(a_type, tile, date)
        # we have something for this atd, and user doesn't want to update,
        # so the decision is easy
        if local_ao is not None and not update:
            return False
        qs_rv = cls.Asset.query_service(a_type, tile, date, **fetch_kwargs)
        if qs_rv is None: # nothing remote; done
            return False
        # if we don't have it already, or if `update` flag
        queried_ao = cls.Asset(qs_rv['basename'])
        return local_ao is None or (update and local_ao.updated(queried_ao))

    need_fetch_kwargs = False # feature toggle:  set in driver's subclass

    @classmethod
    def fetch(cls, products, tiles, textent, update=False, **kwargs):
        """ Download data for tiles and add to archive. update forces fetch """
        fetched = []
        fetch_kwargs = kwargs if cls.need_fetch_kwargs else {}
        atd_pile = ((a, t, d)
            for a in cls.products2assets(products)
            for t in tiles
            for d in cls.Asset.dates(
                a, t, textent.datebounds, textent.daybounds))
        for a, t, d in atd_pile:
            err_msg = 'Problem fetching asset for {}, {}, {}'.format(
                a, t, d.strftime("%y-%m-%d"))
            with utils.error_handler(err_msg, continuable=True):
                if not cls.need_to_fetch(a, t, d, update, **fetch_kwargs):
                    continue
                # check feature toggle to know how to call fetch():
                if getattr(cls, 'inline_archive', False):
                    # if fetch promises to archive inline:
                    fetched += cls.Asset.fetch(a, t, d, update, archive=True,
                                               **fetch_kwargs)
                else:
                    # otherwise, it put assets in stage; do staging here
                    cls.Asset.fetch(a, t, d, **fetch_kwargs)
                    fetched += cls.archive_assets(
                        cls.Asset.Repository.path('stage'), update=update)
        return fetched

    @classmethod
    def product_groups(cls):
        """ Return dict of groups and products in each one """
        groups = cls._productgroups
        groups['Standard'] = []
        grouped_products = [x for sublist in cls._productgroups.values() for x in sublist]
        for p in cls._products:
            if p not in grouped_products:
                groups['Standard'].append(p)
        if len(groups['Standard']) == 0:
            del groups['Standard']
        return groups

    @classmethod
    def products2groups(cls, products):
        """ Convert product list to groupings """
        p2g = {}
        groups = {}
        allgroups = cls.product_groups()
        for g in allgroups:
            groups[g] = {}
            for p in allgroups[g]:
                p2g[p] = g
        for p, val in products.items():
            g = p2g[val[0]]
            groups[g][p] = val
        return groups

    @classmethod
    def print_products(cls):
        print(Colors.BOLD + "\n%s Products v%s" % (cls.name, cls.version) + Colors.OFF)
        groups = cls.product_groups()
        opts = False
        txt = ""
        for group in groups:
            txt = txt + Colors.BOLD + '\n%s Products\n' % group + Colors.OFF
            for p in sorted(groups[group]):
                h = cls._products[p]['description']
                txt = txt + '   {:<12}{:<40}\n'.format(p, h)
                if 'arguments' in cls._products[p]:
                    opts = True
                    #sys.stdout.write('{:>12}'.format('options'))
                    args = [['', a] for a in cls._products[p]['arguments']]
                    for a in args:
                        txt = txt + '{:>12}     {:<40}\n'.format(a[0], a[1])
        if opts:
            print("  Optional qualifiers listed below each product.")
            print("  Specify by appending '-option' to product (e.g., ref-toa)")
        sys.stdout.write(txt)

    def make_temp_proc_dir(self):
        """Make a temporary directory in which to perform gips processing.

        Returns a context manager that governs the newly-made directory,
        which is deleted on exiting the context. It is created in the
        driver's stage directory, and has a random name.
        """
        return utils.make_temp_dir(prefix='proc', dir=self.Repository.path('stage'))

    @staticmethod
    def proc_temp_dir_manager(wrapped_method):
        """Decorator for self.process to use a tempdir consistently.

        Decorate a method with it, and it'll create a temp
        directory for the method's use, then destroy it afterwards.
        """
        def wrapper(self, *args, **kwargs):
            assert not hasattr(self, '_temp_proc_dir')
            with self.make_temp_proc_dir() as temp_dir:
                self._temp_proc_dir = temp_dir
                # keys are temp filenames, vals are tuples:  (sensor, prod-type, archive full path)
                try:
                    return wrapped_method(self, *args, **kwargs)
                finally:
                    del self._temp_proc_dir
        return wrapper

    def archive_temp_path(self, temp_fp):
        """Move the product file from the managed temp dir to the archive.

        The archival full path is returned; an appropriate spot in the
        archive is chosen automatically.
        """
        archive_fp = os.path.join(self.path, os.path.basename(temp_fp))
        os.rename(temp_fp, archive_fp)
        return archive_fp

    def generate_temp_path(self, filename):
        """Return a full path to the filename within the managed temp dir.

        The filename's basename is glued to the end of the temp dir.
        This method should be called from within proc_temp_dir_manager.
        """
        return os.path.join(self._temp_proc_dir, os.path.basename(filename))

    def product_filename(self, sensor, prod_type):
        """Returns a standardized product file name."""
        date_string = self.date.strftime(self.Repository._datedir)
        # reminder: self.id is the tile ID string, eg 'h12v04' or '19TCH'
        return '{}_{}_{}_{}.tif'.format(self.id, date_string, sensor, prod_type)

    def temp_product_filename(self, sensor, prod_type):
        """Generates a product filename within the managed temp dir."""
        return self.generate_temp_path(self.product_filename(sensor, prod_type))

    @classmethod
    def archive_assets(cls, path, recursive=False, keep=False, update=False):
        """Adds asset files found in the given path to the repo.

        For arguments see Asset.archive."""
        archived_aol, overwritten_aol = cls.Asset.archive(
                path, recursive, keep, update)
        if overwritten_aol:
            utils.verbose_out('Updated {} assets, checking for stale '
                              'products.'.format(len(overwritten_aol)), 2)
            deletable_p_files = {}
            for asset_obj in overwritten_aol:
                data_obj = cls(asset_obj.tile, asset_obj.date, search=True)
                deletable_p_types = [pt for pt in cls._products
                        if asset_obj.asset in data_obj._products[pt]['assets']]
                #    v-- as usual don't care about the sensor
                for (_, raw_p_type), full_path in data_obj.filenames.items():
                    p_type = raw_p_type.split('-')[0] # take out eg '-toa'
                    if p_type in deletable_p_types:
                        # need to know the key to delete from the ORM
                        p_key = (cls.Asset.Repository.name.lower(), raw_p_type,
                                 asset_obj.tile, asset_obj.date)
                        deletable_p_files[p_key] = full_path

            utils.verbose_out('Found {} stale products:'.format(
                                len(deletable_p_files)), 2)
            for p_key, full_path in deletable_p_files.items():
                utils.verbose_out('Deleting ' + full_path, 2)
                if orm.use_orm():
                    dr, p, t, dt = p_key
                    dbinv.delete_product(driver=dr, product=p, tile=t, date=dt)
                os.remove(full_path)

        return archived_aol


# TODO rebase other drivers on these subclasses as needed
class CloudCoverAsset(Asset):
    """Adds filtering support to the Asset class.

    Together with CloudCoverData, lets Assets and Data objects work
    together to filter by cloud cover. It needs Asset.cloud_cover() to
    be implemented.
    """
    def filter(self, pclouds=100.0, **kwargs):
        if pclouds >= 100.0:
            return True
        cc = self.cloud_cover()
        asset_passes_filter = cc <= pclouds
        msg = '{}Asset {} cloud cover is {}%, {} pclouds threshold of {}%'

        utils.verbose_out(msg.format(
                self.Repository.name.lower(), 
                self.tile, cc,
                'meets' if asset_passes_filter else 'fails to meet',
                pclouds),
            3)
        return asset_passes_filter


class CloudCoverData(Data):
    """Adds filtering support to a Data class.

    Together with CloudCoverAsset, lets Assets and Data objects work
    together to filter by cloud cover.
    """
    need_fetch_kwargs = True

    @classmethod
    def add_filter_args(cls, parser):
        super(CloudCoverData, cls).add_filter_args(parser)
        help_str = ('cloud percentage threshold; assets with cloud cover'
                    ' percentages higher than this value will be filtered out')
        parser.add_argument('--pclouds', help=help_str,
                            type=cls.natural_percentage, default=100.0)

    def filter(self, pclouds=100.0, **kwargs):
        # in case filter() actually does something someday
        if not super(CloudCoverData, self).filter(**kwargs):
            return False
        return all([a.filter(pclouds, **kwargs) for a in self.assets.values()])<|MERGE_RESOLUTION|>--- conflicted
+++ resolved
@@ -32,15 +32,10 @@
 import json
 import traceback
 import ftplib
-<<<<<<< HEAD
 import shutil
 import subprocess
 import urllib
 from http.cookiejar import CookieJar
-=======
-import urllib2
-from cookielib import CookieJar
->>>>>>> a813cb83
 import argparse
 
 # from functools import lru_cache <-- python 3.2+ can do this instead
@@ -273,15 +268,8 @@
             return dbinv.list_dates(cls.name.lower(), tile)
         tdir = cls.data_path(tile=tile)
         if os.path.exists(tdir):
-<<<<<<< HEAD
             return sorted([datetime.strptime(os.path.basename(d), cls._datedir).date()
                            for d in os.listdir(tdir)])
-=======
-            return sorted([
-                datetime.strptime(os.path.basename(d), cls._datedir).date()
-                for d in os.listdir(tdir)
-            ])
->>>>>>> a813cb83
         else:
             return []
 
@@ -383,20 +371,12 @@
                 request = urllib.Request(redirect_url)
                 response = urllib.urlopen(request)
             return response
-<<<<<<< HEAD
         except urllib.error.URLError as e:
             utils.verbose_out('{} gave bad response: {}'.format(url, e.reason),
                               verbosity, sys.stderr)
             return None
         except urllib.error.HTTPError as e:
-=======
-        except urllib2.HTTPError as e:
->>>>>>> a813cb83
             utils.verbose_out('{} gave bad response: {} {}'.format(url, e.code, e.reason),
-                              verbosity, sys.stderr)
-            return None
-        except urllib2.URLError as e:
-            utils.verbose_out('{} gave bad response: {}'.format(url, e.reason),
                               verbosity, sys.stderr)
             return None
 
@@ -545,18 +525,14 @@
         except:
             tile_num = self.tile
 
-<<<<<<< HEAD
-        v = gippy.GeoVector(self.get_setting("tiles"))
-        v.set_primary_key(self.Repository._tile_attribute)
-        # If a GeoVector is indexed with an int, it queries using
-        # FID field.
-        feat = v[str(tile_num)]
-        return feat.WKT()
-=======
-        v =  utils.open_vector(
-            self.get_setting("tiles"),
-            key=self.Repository._tile_attribute
-        )
+        ### py3 + gippy 1.0 branch version
+        # v = gippy.GeoVector(self.get_setting("tiles"))
+        # v.set_primary_key(self.Repository._tile_attribute)
+        # If a GeoVector is indexed with an int, it queries using FID field.
+        # feat = v[str(tile_num)]
+        # return feat.WKT()
+        ### dev version:
+        v =  utils.open_vector(self.get_setting("tiles"), key=self.Repository._tile_attribute)
         return v[str(tile_num)]
 
     def get_geometry(self):
@@ -567,7 +543,6 @@
         untiled assets.
         """
         return self.get_geofeature().WKT()
->>>>>>> a813cb83
 
     ##########################################################################
     # Child classes should not generally have to override anything below here
