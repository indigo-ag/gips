#!/usr/bin/env python
################################################################################
#    GIPS: Geospatial Image Processing System
#
#    AUTHOR: Matthew Hanson
#    EMAIL:  matt.a.hanson@gmail.com
#
#    Copyright (C) 2014 Applied Geosolutions
#
#    This program is free software; you can redistribute it and/or modify
#    it under the terms of the GNU General Public License as published by
#    the Free Software Foundation; either version 2 of the License, or
#    (at your option) any later version.
#
#    This program is distributed in the hope that it will be useful,
#    but WITHOUT ANY WARRANTY; without even the implied warranty of
#    MERCHANTABILITY or FITNESS FOR A PARTICULAR PURPOSE.  See the
#    GNU General Public License for more details.
#
#   You should have received a copy of the GNU General Public License
#   along with this program. If not, see <http://www.gnu.org/licenses/>
################################################################################

import os
import re
import datetime
import urllib
import math
import numpy as np

import gippy
from gippy.algorithms import Indices
from gips.data.core import Repository, Asset, Data
from gips.utils import VerboseOut

from pdb import set_trace


def binmask(arr, bit):
    """ Return boolean array indicating which elements as binary have a 1 in
        a specified bit position. Input is Numpy array.
    """
    return arr & (1 << (bit - 1)) == (1 << (bit - 1))


class ModisRepository(Repository):
    name = 'Modis'
    description = 'MODIS Aqua and Terra'

    @classmethod
    def feature2tile(cls, feature):
        """ convert tile field attributes to tile identifier """
        fldindex_h = feature.GetFieldIndex("h")
        fldindex_v = feature.GetFieldIndex("v")
        h = str(int(feature.GetField(fldindex_h))).zfill(2)
        v = str(int(feature.GetField(fldindex_v))).zfill(2)
        return "h%sv%s" % (h, v)

    # @classmethod
    # def find_dates(cls, tile):
    #     """ Get list of dates available in repository for a tile """
    #     tdir = cls.path(tile=tile)
    #     if os.path.exists(tdir):
    #         return [datetime.strptime(os.path.basename(d), cls._datedir).date() for d in os.listdir(tdir)]
    #     else:
    #         return []


class ModisAsset(Asset):
    Repository = ModisRepository

    _sensors = {
        'MOD': {'description': 'Terra'},
        'MYD': {'description': 'Aqua'},
        'MCD': {'description': 'Aqua/Terra Combined'},
        'MOD-MYD': {'description': 'Aqua/Terra together'}
    }

    _assets = {
        'MCD43A4': {
            'pattern': 'MCD43A4*hdf',
            'url': 'http://e4ftl01.cr.usgs.gov/MOTA/MCD43A4.005',
            'startdate': datetime.date(2000, 2, 18),
            'latency': -15
        },
        'MCD43A2': {
            'pattern': 'MCD43A2*hdf',
            'url': 'http://e4ftl01.cr.usgs.gov/MOTA/MCD43A2.005',
            'startdate': datetime.date(2000, 2, 18),
            'latency': -15
        },
        'MOD09Q1': {
            'pattern': 'MOD09Q1*hdf',
            'url': 'http://e4ftl01.cr.usgs.gov/MOLT/MOD09Q1.005/',
            'startdate': datetime.date(2000, 2, 18),
            'latency': -7,
        },
        'MOD10A1': {
            'pattern': 'MOD10A1*hdf',
            'url': 'ftp://n5eil01u.ecs.nsidc.org/SAN/MOST/MOD10A1.005',
            'startdate': datetime.date(2000, 2, 24),
            'latency': -3
        },
        'MYD10A1': {
            'pattern': 'MYD10A1*hdf',
            'url': 'ftp://n5eil01u.ecs.nsidc.org/SAN/MOSA/MYD10A1.005',
            'startdate': datetime.date(2002, 7, 4),
            'latency': -3
        },
        'MOD11A1': {
            'pattern': 'MOD11A1*hdf',
            'url': 'http://e4ftl01.cr.usgs.gov/MOLT/MOD11A1.005',
            'startdate': datetime.date(2000, 3, 5),
            'latency': -1
        },
        'MYD11A1': {
            'pattern': 'MYD11A1*hdf',
            'url': 'http://e4ftl01.cr.usgs.gov/MOLA/MYD11A1.005',
            'startdate': datetime.date(2002, 7, 8),
            'latency': -1
        },
        'MOD11A2': {
            'pattern': 'MOD11A2*hdf',
            'url': 'http://e4ftl01.cr.usgs.gov/MOLT/MOD11A2.005',
            'startdate': datetime.date(2000, 3, 5),
            'latency': -7
        },
        'MYD11A2': {
            'pattern': 'MYD11A2*hdf',
            'url': 'http://e4ftl01.cr.usgs.gov/MOLA/MYD11A2.005',
            'startdate': datetime.date(2002, 7, 4),
            'latency': -7
        },
    }

    # Should this be specified on a per asset basis? (in which case retrieve from asset)
    _defaultresolution = [926.625433138333392, 926.625433139166944]

    def __init__(self, filename):
        """ Inspect a single file and get some metadata """
        super(ModisAsset, self).__init__(filename)
        bname = os.path.basename(filename)
        self.asset = bname[0:7]
        self.tile = bname[17:23]
        year = bname[9:13]
        doy = bname[13:16]

        self.date = datetime.datetime.strptime(year + doy, "%Y%j").date()
        self.sensor = bname[:3]

    @classmethod
    def fetch(cls, asset, tile, date):
        #super(ModisAsset, cls).fetch(asset, tile, date)

        year, month, day = date.timetuple()[:3]
        mainurl = '%s/%s.%02d.%02d' % (cls._assets[asset]['url'], str(year), month, day)
        try:
            listing = urllib.urlopen(mainurl).readlines()
        except Exception:
            raise Exception("Unable to access %s --- is it Wednesday?" % mainurl)
            #return

        pattern = '(%s.A%s%s.%s.005.\d{13}.hdf)' % (asset, str(year), str(date.timetuple()[7]).zfill(3), tile)
        cpattern = re.compile(pattern)
        success = False

        for item in listing:
            if cpattern.search(item):
                if 'xml' in item:
                    continue
                name = cpattern.findall(item)[0]
                url = ''.join([mainurl, '/', name])
                outpath = os.path.join(cls.Repository.spath(), name)
                try:
                    urllib.urlretrieve(url, outpath)
                except Exception:
                    # TODO - implement pre-check to only attempt on valid dates
                    # then uncomment this
                    #raise Exception('Unable to retrieve %s from %s' % (name, url))
                    pass
                else:
                    VerboseOut('Retrieved %s' % name, 2)
                    success = True

        if not success:
            # TODO - implement pre-check to only attempt on valid dates then uncomment below
            #raise Exception('Unable to find remote match for %s at %s' % (pattern, mainurl))
            VerboseOut('Unable to find remote match for %s at %s' % (pattern, mainurl), 5)


class ModisData(Data):
    """ A tile of data (all assets and products) """
    name = 'Modis'
    version = '0.9.0'
    Asset = ModisAsset
    _pattern = '*.tif'
    _productgroups = {
        "Nadir BRDF-Adjusted 16-day": ['indices', 'quality'],
        #"Terra/Aqua Daily": ['temp', 'obstime'],
        "Terra/Aqua Daily": ['snow', 'temp', 'obstime'],
        "Terra 8-day": ['ndvi8', 'temp8_tn', 'temp8_td'],
    }
    _products = {
        # MCD Products
        'indices': {
            'description': 'Land indices',
            'assets': ['MCD43A4'],
        },
        'quality': {
            'description': 'MCD Product Quality',
            'assets': ['MCD43A2'],
        },
        # Daily
        'snow': {
            'description': 'Snow and ice cover data',
            'assets': ['MOD10A1', 'MYD10A1'],
        },
        'temp': {
            'description': 'Surface temperature data',
            'assets': ['MOD11A1', 'MYD11A1'],
        },
        'obstime': {
            'description': 'MODIS Terra/Aqua overpass time',
            'assets': ['MOD11A1', 'MYD11A1'],
        },
        # Misc
        'ndvi8': {
            'description': 'Normalized Difference Vegetation Index: 250m',
            'assets': ['MOD09Q1'],
        },
        'temp8td': {
            'description': 'Surface temperature: 1km',
            'assets': ['MOD11A2'],
        },
        'temp8tn': {
            'description': 'Surface temperature: 1km',
            'assets': ['MOD11A2'],
        },
        'temp8td': {
            'description': 'Surface temperature: 1km',
            'assets': ['MOD11A2'],
        },
        'temp8tn': {
            'description': 'Surface temperature: 1km',
            'assets': ['MOD11A2'],
        },

    }

    def process(self, *args, **kwargs):
        """ Process all products """
        products = super(ModisData, self).process(*args, **kwargs)
        if len(products) == 0:
            return

        bname = os.path.join(self.path, self.basename)

        for key, val in products.requested.items():
            start = datetime.datetime.now()

            # Check for asset availability
            assets = self._products[val[0]]['assets']
            missingassets = []
            availassets = []
            allsds = []

            # Default sensor for products
            sensor = 'MCD'

            for asset in assets:
                try:
                    sds = self.assets[asset].datafiles()
                except Exception:
                    missingassets.append(asset)
                else:
                    availassets.append(asset)
                    allsds.extend(sds)
            if not availassets:
                # some products aren't available for every day but this is trying every day
                VerboseOut('There are no available assets (%s) on %s for tile %s'
                           % (str(missingassets), str(self.date), str(self.id), ), 5)
                continue

            meta = self.meta_dict()
            meta['AVAILABLE_ASSETS'] = ' '.join(availassets)


            if val[0] == "quality":
                fname = '%s_%s_%s.tif' % (bname, sensor, key)
                if os.path.lexists(fname):
                    os.remove(fname)
                os.symlink(allsds[0], fname)
                imgout = gippy.GeoImage(fname)

            # LAND VEGETATION INDICES PRODUCT
            if val[0] == "indices":
                VERSION = "1.0"
                meta['VERSION'] = VERSION
                sensor = 'MCD'
                fname = '%s_%s_%s' % (bname, sensor, key)

                refl = gippy.GeoImage(allsds)

                missing = 32767

                redimg = refl[0].Read()
                nirimg = refl[1].Read()
                bluimg = refl[2].Read()
                grnimg = refl[3].Read()
                mirimg = refl[5].Read()
                swir2img = refl[6].Read()

                redimg[redimg < 0.0] = 0.0
                nirimg[nirimg < 0.0] = 0.0
                bluimg[bluimg < 0.0] = 0.0
                grnimg[grnimg < 0.0] = 0.0
                mirimg[mirimg < 0.0] = 0.0
                swir2img[swir2img < 0.0] = 0.0

                ndvi = missing + np.zeros_like(redimg)
                wg = np.where((redimg != missing) & (nirimg != missing) & (redimg + nirimg != 0.0))
                ndvi[wg] = (nirimg[wg] - redimg[wg]) / (nirimg[wg] + redimg[wg])

                lswi = missing + np.zeros_like(redimg)
                wg = np.where((nirimg != missing) & (mirimg != missing) & (nirimg + mirimg != 0.0))
                lswi[wg] = (nirimg[wg] - mirimg[wg]) / (nirimg[wg] + mirimg[wg])

                vari = missing + np.zeros_like(redimg)
                wg = np.where((grnimg != missing) & (redimg != missing) & (bluimg != missing) & (grnimg + redimg - bluimg != 0.0))
                vari[wg] = (grnimg[wg] - redimg[wg]) / (grnimg[wg] + redimg[wg] - bluimg[wg])

                brgt = missing + np.zeros_like(redimg)
                wg = np.where((nirimg != missing)&(redimg != missing)&(bluimg != missing)&(grnimg != missing))
                brgt[wg] = 0.3*bluimg[wg] + 0.3*redimg[wg] + 0.1*nirimg[wg] + 0.3*grnimg[wg]

                satvi = missing + np.zeros_like(redimg)
                wg = np.where((redimg != missing)&(mirimg != missing)&(swir2img != missing)&(((mirimg + redimg + 0.5)*swir2img) != 0.0))
                satvi[wg] = (((mirimg[wg] - redimg[wg])/(mirimg[wg] + redimg[wg] + 0.5))*1.5) - (swir2img[wg] / 2.0)

                # create output gippy image
                imgout = gippy.GeoImage(fname, refl, gippy.GDT_Int16, 5)

                imgout.SetNoData(missing)
                imgout.SetOffset(0.0)
                imgout.SetGain(0.0001)

                imgout[0].Write(ndvi)
                imgout[1].Write(lswi)
                imgout[2].Write(vari)
                imgout[3].Write(brgt)
                imgout[4].Write(satvi)

                imgout.SetBandName('NDVI', 1)
                imgout.SetBandName('LSWI', 2)
                imgout.SetBandName('VARI', 3)
                imgout.SetBandName('BRGT', 4)
                imgout.SetBandName('SATVI', 5)

            ###################################################################
            # SNOW/ICE COVER PRODUCT
            if val[0] == "snow":
                VERSION = "1.0"
                meta['VERSION'] = VERSION
                fname = '%s_%s_%s' % (bname, sensor, key)

                if not missingassets:
                    availbands = [0, 1]
                    snowsds = [allsds[0], allsds[3], allsds[4], allsds[7]]
                elif missingassets[0] == 'MYD10A1':
                    availbands = [0]
                    snowsds = [allsds[0], allsds[3]]
                elif missingassets[0] == 'MOD10A1':
                    availbands = [1]
                    snowsds = [allsds[0], allsds[3]]
                else:
                    raise

                img = gippy.GeoImage(snowsds)

                # there are two snow bands
                for iband, band in enumerate(availbands):

                    # get the data values for both bands
                    cover = img[2 * iband].Read()
                    frac = img[2 * iband + 1].Read()

                    # check out frac
                    wbad1 = np.where((frac == 200) | (frac == 201) | (frac == 211) |
                                     (frac == 250) | (frac == 254) | (frac == 255))
                    wsurface1 = np.where((frac == 225) | (frac == 237) | (frac == 239))
                    wvalid1 = np.where((frac >= 0) & (frac <= 100))

                    nbad1 = len(wbad1[0])
                    nsurface1 = len(wsurface1[0])
                    nvalid1 = len(wvalid1[0])
                    assert nbad1 + nsurface1 + nvalid1 == frac.size, "frac contains invalid values"

                    # check out cover
                    wbad2 = np.where((cover == 0) | (cover == 1) | (cover == 11) |
                                     (cover == 50) | (cover == 254) | (cover == 255))
                    wsurface2 = np.where((cover == 25) | (cover == 37) | (cover == 39))
                    wvalid2 = np.where((cover == 100) | (cover == 200))

                    nbad2 = len(wbad2[0])
                    nsurface2 = len(wsurface2[0])
                    nvalid2 = len(wvalid2[0])
                    assert nbad2 + nsurface2 + nvalid2 == cover.size, "cover contains invalid values"

                    # assign output data here
                    coverout = np.zeros_like(cover, dtype=np.uint8)
                    fracout = np.zeros_like(frac, dtype=np.uint8)

                    fracout[wvalid1] = frac[wvalid1]
                    fracout[wsurface1] = 0
                    fracout[wbad1] = 127
                    coverout[wvalid2] = 100
                    coverout[wsurface2] = 0
                    coverout[wbad2] = 127

                    if len(availbands) == 2:
                        if iband == 0:
                            fracout1 = np.copy(fracout)
                            coverout1 = np.copy(coverout)
                        else:
                            # both the current and previous are valid
                            w = np.where((fracout != 127) & (fracout1 != 127))
                            fracout[w] = np.mean(np.array([fracout[w], fracout1[w]]), axis=0).astype('uint8')

                            # the current is not valid but previous is valid
                            w = np.where((fracout == 127) & (fracout1 != 127))
                            fracout[w] = fracout1[w]

                            # both the current and previous are valid
                            w = np.where((coverout != 127) & (coverout1 != 127))
                            coverout[w] = np.mean(np.array([coverout[w], coverout1[w]]), axis=0).astype('uint8')

                            # the current is not valid but previous is valid
                            w = np.where((coverout == 127) & (coverout1 != 127))
                            coverout[w] = coverout1[w]

                fracmissingcoverclear = np.sum((fracout == 127) & (coverout == 0))
                fracmissingcoversnow = np.sum((fracout == 127) & (coverout == 100))
                fracclearcovermissing = np.sum((fracout == 0) & (coverout == 127))
                fracclearcoversnow = np.sum((fracout == 0) & (coverout == 100))
                fracsnowcovermissing = np.sum((fracout > 0) & (fracout <= 100) & (coverout == 127))
                fracsnowcoverclear = np.sum((fracout > 0) & (fracout <= 100) & (coverout == 0))
                #fracmostlycoverclear = np.sum((fracout > 50) & (fracout <= 100) & (coverout == 0))
                totsnowfrac = int(0.01 * np.sum(fracout[fracout <= 100]))
                totsnowcover = int(0.01 * np.sum(coverout[coverout <= 100]))
                numvalidfrac = np.sum(fracout != 127)
                numvalidcover = np.sum(coverout != 127)

                if totsnowcover == 0 or totsnowfrac == 0:
                    print "no snow or ice: skipping", str(self.date), str(self.id), str(missingassets)

                meta['FRACMISSINGCOVERCLEAR'] = fracmissingcoverclear
                meta['FRACMISSINGCOVERSNOW'] = fracmissingcoversnow
                meta['FRACCLEARCOVERMISSING'] = fracclearcovermissing
                meta['FRACCLEARCOVERSNOW'] = fracclearcoversnow
                meta['FRACSNOWCOVERMISSING'] = fracsnowcovermissing
                meta['FRACSNOWCOVERCLEAR'] = fracsnowcoverclear
                meta['FRACMOSTLYCOVERCLEAR'] = np.sum((fracout > 50) & (fracout <= 100) & (coverout == 0))
                meta['TOTSNOWFRAC'] = totsnowfrac
                meta['TOTSNOWCOVER'] = totsnowcover
                meta['NUMVALIDFRAC'] = numvalidfrac
                meta['NUMVALIDCOVER'] = numvalidcover

                # create output gippy image
                imgout = gippy.GeoImage(fname, img, gippy.GDT_Byte, 2)
                imgout.SetNoData(127)
                imgout.SetOffset(0.0)
                imgout.SetGain(1.0)
                imgout.SetBandName('Snow Cover', 1)
                imgout.SetBandName('Fractional Snow Cover', 2)

                imgout[0].Write(coverout)
                imgout[1].Write(fracout)

                VerboseOut('Completed writing %s' % fname)
                
            ###################################################################
            # TEMPERATURE PRODUCT (DAILY)
            if val[0] == "temp":
                VERSION = "1.1"
                meta['VERSION'] = VERSION
                sensor = 'MOD-MYD'
                fname = '%s_%s_%s' % (bname, sensor, key)

                if not missingassets:
                    availbands = [0, 1, 2, 3]
                    tempsds = [allsds[0], allsds[4], allsds[12], allsds[16]]
                    qcsds = [allsds[1], allsds[5], allsds[13], allsds[17]]
                    hoursds = [allsds[2], allsds[6], allsds[14], allsds[18]]
                elif missingassets[0] == 'MYD11A1':
                    availbands = [0, 1]
                    tempsds = [allsds[0], allsds[4]]
                    qcsds = [allsds[1], allsds[5]]
                    hoursds = [allsds[2], allsds[6]]
                elif missingassets[0] == 'MOD11A1':
                    availbands = [2, 3]
                    tempsds = [allsds[0], allsds[4]]
                    qcsds = [allsds[1], allsds[5]]
                    hoursds = [allsds[2], allsds[6]]
                else:
                    raise

                tempbands = gippy.GeoImage(tempsds)
                qcbands = gippy.GeoImage(qcsds)
                hourbands = gippy.GeoImage(hoursds)

                imgout = gippy.GeoImage(fname, tempbands, gippy.GDT_UInt16, 5)
                imgout.SetNoData(65535)
                imgout.SetGain(0.02)

                # there are four temperature bands
                for iband, band in enumerate(availbands):
                    # get meta name template info
                    basename = tempbands[iband].Basename()
                    platform = self.Asset._sensors[basename[:3]]['description']

                    if basename.find('daytime'):
                        dayornight = 'day'
                    elif basename.find('nighttime'):
                        dayornight = 'night'
                    else:
                        raise Exception('%s appears to be an invalid MODIS temperature project' % basename)

                    qc = qcbands[iband].Read()

                    # first two bits are 10 or 11
                    newmaskbad = binmask(qc, 2)
                    # first two bits are 00 or 01
                    newmaskgood = ~binmask(qc, 2)
                    # first two bits are 00
                    newmaskbest = ~binmask(qc, 1) & ~binmask(qc, 2)

                    if iband == 0:
                        bestmask = np.zeros_like(qc, dtype='uint16')

                    bestmask += (math.pow(2, band) * newmaskbest).astype('uint16')

                    numbad = np.sum(newmaskbad)
                    #fracbad = np.sum(newmaskbad) / float(newmaskbad.size)

                    numgood = np.sum(newmaskgood)
                    #fracgood = np.sum(newmaskgood) / float(newmaskgood.size)
                    assert numgood == qc.size - numbad

                    numbest = np.sum(newmaskbest)
                    #fracbest = np.sum(newmaskbest) / float(newmaskbest.size)

                    metaname = "NUMBAD_%s_%s" % (dayornight, platform)
                    metaname = metaname.upper()
                    # print "metaname", metaname
                    meta[metaname] = str(numbad)

                    metaname = "NUMGOOD_%s_%s" % (dayornight, platform)
                    metaname = metaname.upper()
                    # print "metaname", metaname
                    meta[metaname] = str(numgood)

                    metaname = "NUMBEST_%s_%s" % (dayornight, platform)
                    metaname = metaname.upper()
                    # print "metaname", metaname
                    meta[metaname] = str(numbest)

                    # overpass time
                    hournodatavalue = hourbands[iband].NoDataValue()
                    hour = hourbands[iband].Read()
                    hour = hour[hour != hournodatavalue]
                    try:
                        #hourmin = hour.min()
                        hourmean = hour.mean()
                        #hourmax = hour.max()
                        # print "hour.min(), hour.mean(), hour.max()", hour.min(), hour.mean(), hour.max()
                    except:
                        hourmean = 0

                    metaname = "MEANOVERPASSTIME_%s_%s" % (dayornight, platform)
                    metaname = metaname.upper()
                    meta[metaname] = str(hourmean)

                    tempbands[iband].Process(imgout[band])

                imgout[4].SetGain(1.0)
                imgout[4].Write(bestmask)
                imgout.SetBandName('Temperature Daytime Terra', 1)
                imgout.SetBandName('Temperature Nighttime Terra', 2)
                imgout.SetBandName('Temperature Daytime Aqua', 3)
                imgout.SetBandName('Temperature Nighttime Aqua', 4)
                imgout.SetBandName('Temperature Best Quality', 5)

            ###################################################################
            # OBSERVATION TIME PRODUCT (DAILY)
            if val[0] == "obstime":
                VERSION = "1"
                meta['VERSION'] = VERSION
                fname = '%s_%s_%s' % (bname, 'MOD-MYD', key)

                if not missingassets:
                    availbands = [0, 1, 2, 3]
                    hoursds = [allsds[2], allsds[6], allsds[14], allsds[18]]
                elif missingassets[0] == 'MYD11A1':
                    availbands = [0, 1]
                    hoursds = [allsds[2], allsds[6]]
                elif missingassets[0] == 'MOD11A1':
                    availbands = [2, 3]
                    hoursds = [allsds[2], allsds[6]]
                else:
                    raise

                hourbands = gippy.GeoImage(hoursds)

                imgout = gippy.GeoImage(fname, hourbands, gippy.GDT_Byte, 4)
                imgout.SetNoData(0)
                imgout.SetGain(0.1)

                # there are four temperature bands
                for iband, band in enumerate(availbands):
                    # get meta name template info
                    basename = hourbands[iband].Basename()
                    platform = self.Asset._sensors[basename[:3]]['description']

                    if basename.find('daytime'):
                        dayornight = 'day'
                    elif basename.find('nighttime'):
                        dayornight = 'night'
                    else:
                        raise Exception('%s appears to be an invalid MODIS temperature project' % basename)

                    hourbands[iband].Process(imgout[band])

                imgout.SetBandName('Observation Time Daytime Terra', 1)
                imgout.SetBandName('Observation Time Nighttime Terra', 2)
                imgout.SetBandName('Observation Time Daytime Aqua', 3)
                imgout.SetBandName('Observation Time Nighttime Aqua', 4)


            ###################################################################
            # NDVI (8-day) - Terra only
            if val[0] == "ndvi8":
                VERSION = "1.0"
                meta['VERSION'] = VERSION
                sensor = 'MOD'
                fname = '%s_%s_%s' % (bname, sensor, key)

                refl = gippy.GeoImage(allsds)
                refl.SetBandName("RED", 1)
                refl.SetBandName("NIR", 2)
                refl.SetNoData(-28762)

                fouts = dict(Indices(refl, {'ndvi': fname}, meta))
                imgout = gippy.GeoImage(fouts['ndvi'])

            # TEMPERATURE PRODUCT (8-day) - Terra only

            if val[0] == "temp8td":
                sensor = 'MOD'
                fname = '%s_%s_%s.tif' % (bname, sensor, key)
                if os.path.lexists(fname):
                    os.remove(fname)
                os.symlink(allsds[0], fname)
                imgout = gippy.GeoImage(fname)
                

<<<<<<< HEAD

            if val[0] == "temp8td":
                sensor = 'MOD'
                fname = '%s_%s_%s.tif' % (bname, sensor, key)
                if os.path.lexists(fname):
                    os.remove(fname)
                os.symlink(allsds[0], fname)
                imgout = gippy.GeoImage(fname)

=======
>>>>>>> bbb5af91
            if val[0] == "temp8tn":
                sensor = 'MOD'
                fname = '%s_%s_%s.tif' % (bname, sensor, key)
                if os.path.lexists(fname):
                    os.remove(fname)
                os.symlink(allsds[4], fname)
                imgout = gippy.GeoImage(fname)
<<<<<<< HEAD


=======
                
>>>>>>> bbb5af91
            # set metadata
            meta = {k: str(v) for k, v in meta.iteritems()}
            imgout.SetMeta(meta)

            # add product to inventory
            self.AddFile(sensor, key, imgout.Filename())
            VerboseOut(' -> %s: processed in %s' % (os.path.basename(fname), datetime.datetime.now() - start), 1)<|MERGE_RESOLUTION|>--- conflicted
+++ resolved
@@ -662,19 +662,6 @@
                 os.symlink(allsds[0], fname)
                 imgout = gippy.GeoImage(fname)
                 
-
-<<<<<<< HEAD
-
-            if val[0] == "temp8td":
-                sensor = 'MOD'
-                fname = '%s_%s_%s.tif' % (bname, sensor, key)
-                if os.path.lexists(fname):
-                    os.remove(fname)
-                os.symlink(allsds[0], fname)
-                imgout = gippy.GeoImage(fname)
-
-=======
->>>>>>> bbb5af91
             if val[0] == "temp8tn":
                 sensor = 'MOD'
                 fname = '%s_%s_%s.tif' % (bname, sensor, key)
@@ -682,12 +669,7 @@
                     os.remove(fname)
                 os.symlink(allsds[4], fname)
                 imgout = gippy.GeoImage(fname)
-<<<<<<< HEAD
-
-
-=======
-                
->>>>>>> bbb5af91
+
             # set metadata
             meta = {k: str(v) for k, v in meta.iteritems()}
             imgout.SetMeta(meta)
