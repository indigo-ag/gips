#!/usr/bin/env python
################################################################################
#    GIPS: Geospatial Image Processing System
#
#    Copyright (C) 2017 Applied Geosolutions
#
#    This program is free software; you can redistribute it and/or modify
#    it under the terms of the GNU General Public License as published by
#    the Free Software Foundation; either version 3 of the License, or
#    (at your option) any later version.
#
#    This program is distributed in the hope that it will be useful,
#    but WITHOUT ANY WARRANTY; without even the implied warranty of
#    MERCHANTABILITY or FITNESS FOR A PARTICULAR PURPOSE.  See the
#    GNU General Public License for more details.
#
#   You should have received a copy of the GNU General Public License
#   along with this program. If not, see <http://www.gnu.org/licenses/>
################################################################################

from __future__ import print_function

import math
import os
import shutil
import sys
import datetime
import shlex
import re
import subprocess
import json
import tempfile
import zipfile
import copy
import glob
from itertools import izip_longest
from xml.etree import ElementTree
import StringIO

from backports.functools_lru_cache import lru_cache

import numpy
import pyproj
import requests
from requests.auth import HTTPBasicAuth
from shapely.wkt import loads as wkt_loads
import geopandas as gpd

import gippy
import gippy.algorithms

from gips.data.core import Repository, Asset, Data
import gips.data.core
from gips import utils
from gips.data.sentinel1.tiles import write_feature, make_tilegrid, make_rectangular_tilegrid


_asset_types = ('L1',)


def command(cmd):
    # this is dumb but gets reused a lot
    args = shlex.split(cmd)
    p = subprocess.Popen(args)
    p.communicate()
    if p.returncode != 0:
        raise IOError("Expected exit status 0, got {}".format(p.returncode))


class sentinel1Repository(Repository):
    if not os.path.exists('/usr/bin/gpt'):
        raise Exception('SNAP GPT not installed')

    name = 'Sentinel1'
    description = 'Data from the Sentinel 1 satellite(s) from the ESA'

    _tile_attribute = 'Name'

    default_settings = {
        'source': 'esa',
        'extract': False,
    }

    # the default tile ID
    _tile_attribute = "tileid"
    _tilefile_pattern = "tile_{}.shp"
    _tilefile_name = None

    @classmethod
    def validate_setting(cls, key, value):
        if key == 'source' and value not in ('esa', 'gs'):
            raise ValueError("Sentinel-1's 'source' setting is '{}',"
                    " but valid values are 'esa' or 'gs'".format(value))
        return value


    @classmethod
    def vector2tiles(cls, vector, *args, **kwargs):
        """
        make a tilegrid on the fly and get the list of tiles
        tilefile is called /archive/sentinel1/stage/tile_{}_{}.shp
        """
        outdir = "/archive/sentinel1/stage"
        tileid_pattern = "{}-{}"
        outname = "tiles.shp"
        featurepath = os.path.join(outdir, 'feature.shp')
        write_feature(vector, featurepath)

        if cls._tilefile_name is not None:
            tilelist = make_tilegrid(featurepath, outdir, outname, tileid_pattern, cls._tile_attribute,
                                     append=True)
        else:
            tilelist = make_tilegrid(featurepath, outdir, outname, tileid_pattern, cls._tile_attribute)

        # TODO: use temp file
        for file in glob.glob(os.path.splitext(featurepath)[0] + '.*'):
            os.remove(file)

        cls._tilefile_name = os.path.join(outdir, outname)
        print('cls._tilefile_name', cls._tilefile_name)
        return {k: (1,1) for k in tilelist}


class sentinel1Asset(Asset):
    Repository = sentinel1Repository
    _sensors = {
        'S1': {
            'description': 'Sentinel-1, Satellite',
            'band-strings':
                ['01', '02'],
            'polarization':
                ('VV', 'VH'),
            # band location in GHz
            'bandlocs':
                ['5.405', '5.405'],
            'spatial-resolutions':
                [20, 20],
        },
    }

    _asset_pat_base = 'S1_IW_GRDH_(?P<year>\d{4})(?P<mon>\d{2})(?P<day>\d{2})_(?P<tile>\w{3}-\w{3})\.tif'

    _start_date = datetime.date(2015, 1, 1)

    _assets = {
        'L1': {
            'source': 'esa',
            # 'pattern' is used for searching the repository of locally-managed assets
            'pattern': _asset_pat_base,
            'startdate': _start_date,
            'latency': 3,
        },
    }

    # default resultant resolution for resampling during to Data().copy()

    def __init__(self, filename):
        """Inspect a single file and set some metadata.
        """
        super(sentinel1Asset, self).__init__(filename)

        self.basename = os.path.basename(filename)
        match = re.match(self._asset_pat_base, self.basename)

        self.asset = "L1"
        self.sensor = "S1"

        self.tile = match.group('tile')
        self.date = datetime.date(*[int(i) for i in match.group('year', 'mon', 'day')])
        self._version = int(''.join(
            match.group('year', 'mon', 'day')
        ))
        self.meta = {} # for caching asset metadata values
        self.tile_meta = None # tile metadata; dict was not good for this


    @classmethod
    def query_gs(cls, tile, date):
        raise Exeption('query_gs not implemented')

    @classmethod
    def query_esa(cls, tile, date):
        import gips.data.sentinel1.sentinel_api.sentinel_api as api

        # use username and password for ESA DATA Hub authentication
        username = cls.get_setting('username')
        password = cls.get_setting('password')

        # All historic Sentinel-1 scenes: https://scihub.copernicus.eu/dhus/
        downloader = api.SentinelDownloader(username, password,
            api_url='https://scihub.copernicus.eu/apihub/')

        # get the scene name and use it for caching
        # load geometries from shapefile

        # this will be the shapefile containing a single tile boundary
        outfile = cls.Repository._tilefile_pattern.format(tile)
        outdir = os.path.join(cls.Repository.path(), 'stage')
        outpath = os.path.join(outdir, outfile)

        if cls.Repository._tilefile_name is not None:
            # when -s option is used
            gdf = gpd.read_file(cls.Repository._tilefile_name)
            gdf = gdf[gdf['tileid'] == tile]
            # IMPORTANT: outfile is the name of the single tile boundaru
            gdf.to_file(outpath)
        else:
            rectfile = make_rectangular_tilegrid(outdir, tile, 1, 1, 'tileid', filename=outfile)
            assert rectfile == outpath

        print('loading file outpath!', outpath)

        downloader.load_sites(outpath)
        datestr = date.date().isoformat()

        # search for scenes with some restrictions (e.g., minimum overlap 1%)
        downloader.search('S1A*', min_overlap=0.01, start_date=datestr, end_date=datestr,
                  date_type='beginPosition', productType='GRD', sensoroperationalmode='IW')

        # # add another search query (e.g., for Sentinel-1B); both search results will be merged
        downloader.search('S1B*', min_overlap=0.01, start_date=datestr, end_date=datestr,
                  date_type='beginPosition', productType='GRD', sensoroperationalmode='IW')

        print('len(downloader.get_scenes())', len(downloader.get_scenes()))

        if len(downloader.get_scenes()) == 0:
            print('returning None')
            return None
        else:
            basename = 'S1_IW_GRDH_{}_{}.tif'.format(date.date().strftime('%Y%m%d'), tile)
            print('returning', basename)
            return {'basename': basename, 'downloader': downloader, 'url': ''}


    @classmethod
    @lru_cache(maxsize=100) # cache size chosen arbitrarily
    def query_service(cls, asset, tile, date, pclouds=100, **ignored):
        """as superclass, but bifurcate between google and ESA sources."""
        if not cls.available(asset, date):
            return None
        source = cls.get_setting('source')
        if cls._assets[asset]['source'] != source:
            return None
        rv = {'esa': cls.query_esa,
              'gs':  cls.query_gs, }[source](tile, date)
        utils.verbose_out(
            'queried ATD {} {} {}, found '.format(asset, tile, date)
            + ('nothing' if rv is None else rv['basename']), 5)
        if rv is None:
            return None
        rv['a_type'] = asset
        return rv


    @classmethod
    def download(cls, a_type, download_fp, downloader, **kwargs):
        """Download from the configured source for the asset type."""
        import gdal
        gdal.UseExceptions()

        # cache the processed downloaded tif
        # the downloaded data is not the asset file

        from shapely.wkt import loads

        graph_xml_path = "/gips/gips/data/sentinel1/Basic2Preprocess.xml"
        stagedir = "/archive/sentinel1/stage"

        # downloaddir is a temp dir created by gips core
        downloaddir, assetfile = os.path.split(download_fp)
        downloader.set_download_dir(downloaddir)
        print(downloaddir)

        # prefix names for all the scenes
        scenes = [s['identifier'] for s in downloader.get_scenes()]

        # these are the tif files that are staged
        downloadfiles = [os.path.join(stagedir, s + '.zip') for s in scenes]

        if not all([os.path.exists(p) for p in downloadfiles]):
            print('not all paths exist')
            if any([os.path.exists(p) for p in downloadfiles]):
                print('but some paths exist')

                # if the download already exists, then remove it from the request

                downloader._SentinelDownloader__scenes = [
                    s for s in downloader._SentinelDownloader__scenes \
                    if not os.path.exists(os.path.join(stagedir, s['identifier'] + '.zip'))
                ]

                # reset important variables - this is pretty bad, can I just do this one time?
                scenes = [s['identifier'] for s in downloader.get_scenes()]
                downloadfiles = [os.path.join(stagedir, s + '.zip') for s in scenes]

            print('about to download', downloadfiles)
            result = downloader.download_all()
            print(result)
            if not len(result['success']) == len(scenes):
                raise Exception('Not all files were successfully downloaded')

            # TODO: check they are complete before moving them
            for scene in scenes:
                print('downloaded', scene)
                shutil.move(os.path.join(downloaddir, scene + '.zip'),
                            os.path.join(stagedir, scene + '.zip'))

        # all the downloaded zip scenes are present
        print('all the downloaded zip scenes are present')

        scenefiles = []
        for scene in scenes:

            scenefile = os.path.join(stagedir, scene + '.tif')
            scenefiles.append(scenefile)

            if not os.path.exists(scenefile):

                sourcefile = os.path.join(stagedir, scene + '.zip')
                targetfile = os.path.join(downloaddir, scene + '.tif')
                print('processing', sourcefile, targetfile)

                cmd = "/usr/bin/gpt {} -e -SsourceProduct={} -PtargetProduct={} -Dsnap.dataio.bigtiff.compression.type=LZW".format(
                    graph_xml_path, sourcefile, targetfile)
                print(cmd)
                command(cmd)

                print('moving', targetfile, scenefile)
                shutil.move(targetfile, scenefile)

        # all the downloaded zips have been processed and are present
        print('all the downloaded zips have been processed and are present')

        # TODO: why is this the only way I can get the current tile ID?
        tileid = os.path.splitext(download_fp)[0][-7:]
        shpfile = os.path.join(stagedir, 'tile_{}.shp'.format(tileid))

        outfiles = []
        for i,scenefile in enumerate(scenefiles):
            print('warping', scenefile)

            layername = os.path.splitext(os.path.split(shpfile)[1])[0]

            outfile = os.path.splitext(download_fp)[0] + '_{}.tif'.format(i)

            print('gdalwarp', outfile, scenefile)

            ds = gdal.Warp(outfile, scenefile, format='GTiff', cutlineDSName=shpfile, \
                cutlineLayer=layername,options=['COMPRESS=LZW'], cropToCutline=True, \
                dstAlpha=False, xRes=0.0001, yRes=0.0001)

            outfiles.append(outfile)

        if len(outfiles) > 1:
            # merge the results and save as an asset
            cmd = 'gdal_merge.py -n 0 -a_nodata 0 -init 0 -o {} {}'.format(download_fp, ' '.join(outfiles))
            args = shlex.split(cmd)
            p = subprocess.Popen(args)
            p.communicate()
            if p.returncode != 0:
                raise IOError("Expected exit status 0, got {}".format(p.returncode))
        else:
            # no need to merge
            shutil.move(outfiles[0], download_fp)

        # TODO: use temp file
        for file in glob.glob(os.path.splitext(shpfile)[0] + '.*'):
           os.remove(file)

        return True

    @classmethod
    def fetch(cls, *args, **kwargs):
<<<<<<< HEAD
        fetched = super(sentinel1Asset, cls).fetch(*args, **kwargs)
        #from pdb import set_trace; set_trace()
=======
        super(sentinel1Asset, cls).fetch(*args, **kwargs)
>>>>>>> 1e359fc9
        # clear out the staging area
        # TODO: just use temp files everywhere
        # or more ideally, provide an option for the user to keep the raw files
        return fetched


class sentinel1Data(Data):
    name = 'Sentinel1'
    version = '0.0.1'
    Asset = sentinel1Asset
    inline_archive = True

    # TODO: is this the correct order?
    _productgroups = {'sigma0': ['sigma0']}

    _products = {
        'sigma0': {
            'description': 'Backscatter',
            'assets': _asset_types,
            'bands': ['vv', 'vh'],
            'sensor': 'S1'
        },
        'indices': {
            'description': 'Backscatter indices',
            'assets': _asset_types,
            'bands': ['mean', 'difference', 'ratio'],
            'sensor': 'S1'
        },
    }

    @Data.proc_temp_dir_manager
    def process(self, *args, **kwargs):
        """Produce data products and save them to files."""
        start = datetime.datetime.now()
        products = super(sentinel1Data, self).process(*args, **kwargs)
        if len(products) == 0:
            return

        bname = os.path.join(self.path, self.basename)

        asset =  self.assets.keys()[0]
        assetfname = self.assets[asset].datafiles()[0]

        # key is only used once far below, and val is only used for val[0].
        for key, val in products.requested.items():

            prod_type = val[0]
            sensor = self._products[prod_type]['sensor']
            fname = self.temp_product_filename(sensor, prod_type)

            if val[0] == "sigma0":
                # this product is just the asset but it has to have the right name
                os.link(assetfname, fname)

            if val[0] == "indices":
                img = gippy.GeoImage(assetfname)
                data = img.Read()
                raise Exception('indices not supported yet')

            # add product to inventory
            archive_fp = self.archive_temp_path(fname)
            self.AddFile(sensor, key, archive_fp)
            utils.verbose_out(' -> {}: processed in {}'.format(
                os.path.basename(fname), datetime.datetime.now() - start), level=1)<|MERGE_RESOLUTION|>--- conflicted
+++ resolved
@@ -371,12 +371,7 @@
 
     @classmethod
     def fetch(cls, *args, **kwargs):
-<<<<<<< HEAD
         fetched = super(sentinel1Asset, cls).fetch(*args, **kwargs)
-        #from pdb import set_trace; set_trace()
-=======
-        super(sentinel1Asset, cls).fetch(*args, **kwargs)
->>>>>>> 1e359fc9
         # clear out the staging area
         # TODO: just use temp files everywhere
         # or more ideally, provide an option for the user to keep the raw files
