--- conflicted
+++ resolved
@@ -203,12 +203,7 @@
         with utils.error_handler(err_msg):
             listing = urllib.urlopen(mainurl).readlines()
 
-<<<<<<< HEAD
         available = []
-=======
-        retrieved_filenames = []
-        success = False
->>>>>>> ea537871
         for item in listing:
             # screen-scrape the content of the page and extract the full name of the needed file
             # (this step is needed because part of the filename, the creation timestamp, is
@@ -216,7 +211,6 @@
             if cpattern.search(item):
                 if 'xml' in item:
                     continue
-<<<<<<< HEAD
                 basename = cpattern.findall(item)[0]
                 url = ''.join([mainurl, '/', basename])
                 available.append({'basename': basename, 'url': url})
@@ -226,7 +220,8 @@
     @classmethod
     def fetch(cls, asset, tile, date):
         available_assets = cls.query_service(asset, tile, date)
-        success = True
+        success = False
+        retrieved_filenames = []
         for asset_info in available_assets:
             basename = asset_info['basename']
             url = asset_info['url']
@@ -260,40 +255,8 @@
                         for chunk in response.iter_content():
                             fd.write(chunk)
                 utils.verbose_out('Retrieved %s' % basename, 2)
+                retrieved_filenames.append(outpath)
                 success = True
-=======
-                name = cpattern.findall(item)[0]
-                url = ''.join([mainurl, '/', name])
-                outpath = os.path.join(cls.Repository.path('stage'), name)
-
-                with utils.error_handler("Asset fetch error", continuable=True):
-                    # tinkering:
-                    # chunk size & stream=True in req
-                    # cookies / cache auth
-
-                    if mainurl[0:3] == 'ftp':
-                        connection = urllib2.urlopen(url)
-                        with open(outpath, 'wb') as fd:
-                            fd.write(connection.read())
-
-                    else: # http
-                        kw = {'timeout': 10}
-                        if asset not in cls._skip_auth:
-                            kw['auth'] = (username, password)
-                        response = requests.get(url, **kw)
-
-                        if response.status_code != requests.codes.ok:
-                            print('Download of', name, 'failed:', response.status_code, response.reason,
-                                  '\nFull URL:', url, file=sys.stderr)
-                            return # might as well stop b/c the rest will probably fail too
-
-                        with open(outpath, 'wb') as fd:
-                            for chunk in response.iter_content():
-                                fd.write(chunk)
-                    utils.verbose_out('Retrieved %s' % name, 2)
-                    retrieved_filenames.append(outpath)
-                    success = True
->>>>>>> ea537871
 
         if not success:
             VerboseOut('Unable to find remote match for %s at %s' % (pattern, mainurl), 4)
