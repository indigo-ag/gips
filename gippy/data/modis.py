--- conflicted
+++ resolved
@@ -102,12 +102,6 @@
     def datafiles(self):
         indexfile = self.filename + '.index'
 
-<<<<<<< HEAD
-        print "indexfile"
-        print indexfile
-
-=======
->>>>>>> b4e77f12
         if os.path.exists(indexfile):
             datafiles = File2List(indexfile)
         else:
