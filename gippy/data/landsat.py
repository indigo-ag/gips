#!/usr/bin/env python
################################################################################
#    GIPPY: Geospatial Image Processing library for Python
#
#    Copyright (C) 2014 Matthew A Hanson
#
#    This program is free software; you can redistribute it and/or modify
#    it under the terms of the GNU General Public License as published by
#    the Free Software Foundation; either version 2 of the License, or
#    (at your option) any later version.
#
#    This program is distributed in the hope that it will be useful,
#    but WITHOUT ANY WARRANTY; without even the implied warranty of
#    MERCHANTABILITY or FITNESS FOR A PARTICULAR PURPOSE.  See the
#    GNU General Public License for more details.
#
#   You should have received a copy of the GNU General Public License
#   along with this program. If not, see <http://www.gnu.org/licenses/>
################################################################################

import os
import glob
import re
from datetime import datetime
import shutil
import numpy
from collections import OrderedDict
from copy import deepcopy

import gippy
from gippy.atmosphere import atmosphere
from gippy.data.core import Repository, Asset, Data
from gippy.data.inventory import DataInventory
from gippy.utils import VerboseOut, RemoveFiles

import traceback
from pdb import set_trace


class LandsatRepository(Repository):
    """ Singleton (all class methods) to be overridden by child data classes """
    _rootpath = '/titan/data/landsat'
    _tiles_vector = 'landsat_wrs'
    #_tilesdir = 'tiles.dev'

    # attribute (column) in tiles vector giving tile id
    _tile_attribute = 'pr'

    @classmethod
    def feature2tile(cls, feature):
        tile = super(LandsatRepository, cls).feature2tile(feature)
        return tile.zfill(6)


class LandsatAsset(Asset):
    """ Landsat asset (original raw tar file) """
    Repository = LandsatRepository

    # combine sensormeta with sensor
    _sensors = {
        'LT4': {
            'description': 'Landsat 4',
        },
        'LT5': {
            'description': 'Landsat 5',
            'bands': ['1', '2', '3', '4', '5', '6', '7'],
            'oldbands': ['1', '2', '3', '4', '5', '6', '7'],
            'colors': ["BLUE", "GREEN", "RED", "NIR", "SWIR1", "LWIR", "SWIR2"],
            # TODO - update bands with actual L5 values (these are L7)
            'bandlocs': [0.4825, 0.565, 0.66, 0.825, 1.65, 11.45, 2.22],
            'bandwidths': [0.065, 0.08, 0.06, 0.15, 0.2, 2.1, 0.26],
            'E': [1983, 1796, 1536, 1031, 220.0, 0, 83.44],
            'K1': [0, 0, 0, 0, 0, 607.76, 0],
            'K2': [0, 0, 0, 0, 0, 1260.56, 0]
        },
        'LE7': {
            'description': 'Landsat 7',
            #bands = ['1','2','3','4','5','6_VCID_1','6_VCID_2','7','8']
            'bands': ['1', '2', '3', '4', '5', '6_VCID_1', '7'],
            'oldbands': ['1', '2', '3', '4', '5', '61', '7'],
            'colors': ["BLUE", "GREEN", "RED", "NIR", "SWIR1", "LWIR", "SWIR2"],
            'bandlocs': [0.4825, 0.565, 0.66, 0.825, 1.65, 11.45, 2.22],
            'bandwidths': [0.065, 0.08, 0.06, 0.15, 0.2, 2.1, 0.26],
            'E': [1997, 1812, 1533, 1039, 230.8, 0, 84.90],
            'K1': [0, 0, 0, 0, 0, 666.09, 0],
            'K2': [0, 0, 0, 0, 0, 1282.71, 0],
        },
        'LC8': {
            'description': 'Landsat 8',
            'bands': ['1', '2', '3', '4', '5', '6', '7', '9', '10', '11'],
            'oldbands': ['1', '2', '3', '4', '5', '6', '7', '9', '10', '11'],
            'colors': ["COASTAL", "BLUE", "GREEN", "RED", "NIR", "SWIR1", "SWIR2", "CIRRUS", "LWIR", "LWIR2"],
            'bandlocs': [0.443, 0.4825, 0.5625, 0.655, 0.865, 1.610, 2.2, 1.375, 10.8, 12.0],
            'bandwidths': [0.01, 0.0325, 0.0375, 0.025, 0.02, 0.05, 0.1, 0.015, 0.5, 0.5],
            'E': [2638.35, 2031.08, 1821.09, 2075.48, 1272.96, 246.94, 90.61, 369.36, 0, 0],
            'K1': [0, 0, 0, 0, 0, 0, 0, 0, 774.89, 480.89],
            'K2': [0, 0, 0, 0, 0, 0, 0, 0, 1321.08, 1201.14],
        }
    }

    # TODO - consider assets and sensors relationship ?
    _assets = {
        '': {
            'pattern': 'L*.tar.gz'
            #_pattern = r'^L[TEC][4578].*\.tar\.gz$'
        }
    }

    _defaultresolution = [30.0, 30.0]

    def __init__(self, filename):
        """ Inspect a single file and get some metadata """
        super(LandsatAsset, self).__init__(filename)
        fname = os.path.basename(filename)
        self.sensor = fname[0:3]
        self.tile = fname[3:9]
        year = fname[9:13]
        doy = fname[13:16]
        self.date = datetime.strptime(year+doy, "%Y%j")


class LandsatData(Data):
    name = 'Landsat'

    Asset = LandsatAsset

    _prodpattern = '*.tif'
    _products = {
        #'Standard': {
        # 'rgb': 'RGB image for viewing (quick processing)',
        'rad':  {'description': 'Surface-leaving radiance',  'args': '?'},
        'ref':  {'description': 'Surface reflectance', 'args': '?'},
        'temp': {'description': 'Apparent temperature', 'args': '?'},
        'acca': {'description': 'Automated Cloud Cover Assesment', 'args': '*', 'toa': True},
        #'Indices': {
        'bi':   {'description': 'Brightness Index'},
        'ndvi': {'description': 'Normalized Difference Vegetation Index'},
        'evi':  {'description': 'Enhanced Vegetation Index'},
        'lswi': {'description': 'Land Surface Water Index'},
        'ndsi': {'description': 'Normalized Difference Snow Index'},
        'satvi': {'description': 'Soil-adjusted Total Vegetation Index'},
        #'Tillage Indices': {
        'ndti': {'description': 'Normalized Difference Tillage Index'},
        'crc':  {'description': 'Crop Residue Cover'},
        'sti':  {'description': 'Standard Tillage Index'},
        'isti': {'description': 'Inverse Standard Tillage Index'},
    }
    _groups = {
        'Standard': ['rad', 'ref', 'temp', 'acca'],
        'Index': ['bi', 'ndvi', 'evi', 'lswi', 'ndsi', 'satvi'],
        'Tillage': ['ndti', 'crc', 'sti', 'isti']
    }
    _defaultproduct = 'ref'

    def process(self, products):
        """ Make sure all products have been processed """
        start = datetime.now()
        bname = os.path.basename(self.assets[''].filename)
        img = self._readraw()

        # running atmosphere
        toa = True
        for val in products.values():
            toa = toa and (self._products[val[0]].get('toa', False) or 'toa' in val)
        if not toa:
            start = datetime.now()
            atmospheres = {}
            if self.sensor == 'LC8':
                numbands = img.NumBands()-2
            else:
                numbands = img.NumBands()
            for i in range(0, numbands):
                atmospheres[img[i].Description()] = atmosphere(i+1, self.metadata)
            VerboseOut('Ran atmospheric model in %s' % str(datetime.now()-start), 3)

        # Break down by group
        groups = self.products2groups(products)
        smeta = self.assets[''].sensor_meta()

        visbands = [b for b in smeta['colors'] if b[0:4] != "LWIR"]
        lwbands = [b for b in smeta['colors'] if b[0:4] == "LWIR"]

        # create non-atmospherically corrected apparent reflectance and temperature image
        reflimg = gippy.GeoImage(img)
        theta = numpy.pi * self.metadata['geometry']['solarzenith']/180.0
        sundist = (1.0 - 0.016728 * numpy.cos(numpy.pi * 0.9856 * (self.metadata['datetime']['JulianDay']-4.0)/180.0))
        Esuns = dict(zip(smeta['colors'], smeta['E']))
        K1 = dict(zip(smeta['colors'], smeta['K1']))
        K2 = dict(zip(smeta['colors'], smeta['K2']))
        for b in visbands:
            reflimg[b] = img[b] * (1.0/((Esuns[b] * numpy.cos(theta)) / (numpy.pi * sundist * sundist)))
        for b in lwbands:
            reflimg[b] = (((img[b].pow(-1))*K1[b]+1).log().pow(-1))*K2[b] - 273.15

        # Process standard products
        for key, val in groups['Standard'].items():
            start = datetime.now()
            # TODO - update if no atmos desired for others
            toa = self._products[val[0]].get('toa', False) or 'toa' in val
            # Create product
            try:
                fname = os.path.join(self.path, self.basename + '_' + key)
                if val[0] == 'acca':
                    s_azim = self.metadata['geometry']['solarazimuth']
                    s_elev = 90 - self.metadata['geometry']['solarzenith']
                    erosion = int(val[1]) if len(val) > 1 else 5
                    dilation = int(val[2]) if len(val) > 2 else 10
                    cloudheight = int(val[3]) if len(val) > 3 else 4000
                    imgout = gippy.ACCA(reflimg, fname, s_elev, s_azim, erosion, dilation, cloudheight)
                elif val[0] == 'rad':
                    imgout = gippy.GeoImage(fname, img, gippy.GDT_Int16, len(visbands))
                    for i in range(0, imgout.NumBands()):
                        imgout.SetColor(visbands[i], i+1)
                    imgout.SetNoData(-32768)
                    imgout.SetGain(0.1)
                    if toa:
                        for b in visbands:
                            imgout[b].Process(img[b])
                    else:
                        for b in visbands:
                            imgout[b].Process(((img[b]-atmospheres[b][1])/atmospheres[b][0]))
                elif val[0] == 'ref':
                    imgout = gippy.GeoImage(fname, img, gippy.GDT_Int16, len(visbands))
                    for i in range(0, imgout.NumBands()):
                        imgout.SetColor(visbands[i], i+1)
                    imgout.SetNoData(-32768)
                    imgout.SetGain(0.0001)
                    if toa:
                        for b in visbands:
                            imgout[b].Process(reflimg[b])
                    else:
                        for b in visbands:
                            imgout[b].Process(((img[b]-atmospheres[b][1])/atmospheres[b][0]) * (1.0/atmospheres[b][2]))
                elif val[0] == 'temp':
                    lwbands = [b for b in smeta['colors'] if b[0:4] == "LWIR"]
                    imgout = gippy.GeoImage(fname, img, gippy.GDT_Int16, len(lwbands))
                    for i in range(0, imgout.NumBands()):
                        imgout.SetColor(lwbands[i], i+1)
                    imgout.SetNoData(-32768)
                    imgout.SetGain(0.1)
                    e = 0.95
                    for b in lwbands:
                        if toa:
                            band = img[b]
                        else:
                            band = (img[b] - (atmospheres[b][1] + (1-e) * atmospheres[b][2])) / (atmospheres[b][0] * e)
<<<<<<< HEAD
                        band = (((band.pow(-1))*smeta['K1'][5]+1).log().pow(-1))*smeta['K2'][5] - 273.15
                        #set_trace()
=======
                        band = (((band.pow(-1))*K1[b]+1).log().pow(-1))*K2[b] - 273.15
>>>>>>> 688db76b
                        imgout[b].Process(band)
                fname = imgout.Filename()
                imgout = None
                self.products[key] = fname
                VerboseOut(' -> %s: processed in %s' % (os.path.basename(fname), datetime.now()-start))
            except Exception, e:
                VerboseOut('Error creating product %s for %s: %s' % (key, bname, e), 3)
                VerboseOut(traceback.format_exc(), 4)

        # Process Indices
        indices = dict(groups['Index'], **groups['Tillage'])
        if len(indices) > 0:
            start = datetime.now()
            # TODO - this assumes atmospheric correct - what if mix of atmos and non-atmos?
            for b in visbands:
                img[b] = ((img[b]-atmospheres[b][1])/atmospheres[b][0]) * (1.0/atmospheres[b][2])
            fnames = [os.path.join(self.path, self.basename + '_' + key) for key in indices]
            prodarr = dict(zip([indices[p][0] for p in indices.keys()], fnames))
            prodout = gippy.Indices(img, prodarr)
            self.products.update(prodout)
            VerboseOut(' -> %s: processed %s in %s' % (self.basename, indices.keys(), datetime.now()-start))

        img = None
        # cleanup directory
        try:
            for bname in self.assets[''].datafiles():
                files = glob.glob(os.path.join(self.path, bname)+'*')
                RemoveFiles(files)
            shutil.rmtree(os.path.join(self.path, 'modtran'))
        except:
            #VerboseOut(traceback.format_exc(), 4)
            pass

    def filter(self, maxclouds=100):
        """ Check if tile passes filter """
        if maxclouds < 100:
            # shouldnt have to read meta again
            meta = cls.meta(tile)
            if meta['clouds'] > maxclouds:
                return False
        return True

    def meta(self):
        """ Read in Landsat MTL (metadata) file """

        # test if metadata already read in, if so, return

        datafiles = self.assets[''].datafiles()
        mtlfilename = [f for f in datafiles if 'MTL.txt' in f][0]
        if not os.path.exists(mtlfilename):
            mtlfilename = self.assets[''].extract([mtlfilename])[0]
        VerboseOut('reading %s' % mtlfilename, 3)
        # Read MTL file
        try:
            text = open(mtlfilename, 'r').read()
        except IOError as e:
            raise Exception('({})'.format(e))

        sensor_meta = self.assets[''].sensor_meta()

        # Process MTL text - replace old metadata tags with new
        # NOTE This is not comprehensive, there may be others
        text = text.replace('ACQUISITION_DATE', 'DATE_ACQUIRED')
        text = text.replace('SCENE_CENTER_SCAN_TIME', 'SCENE_CENTER_TIME')
        for (ob, nb) in zip(sensor_meta['oldbands'], sensor_meta['bands']):
            text = re.sub(r'\WLMIN_BAND'+ob, 'RADIANCE_MINIMUM_BAND_'+nb, text)
            text = re.sub(r'\WLMAX_BAND'+ob, 'RADIANCE_MAXIMUM_BAND_'+nb, text)
            text = re.sub(r'\WQCALMIN_BAND'+ob, 'QUANTIZE_CAL_MIN_BAND_'+nb, text)
            text = re.sub(r'\WQCALMAX_BAND'+ob, 'QUANTIZE_CAL_MAX_BAND_'+nb, text)
            text = re.sub(r'\WBAND'+ob+'_FILE_NAME', 'FILE_NAME_BAND_'+nb, text)
        for l in ('LAT', 'LON', 'MAPX', 'MAPY'):
            for c in ('UL', 'UR', 'LL', 'LR'):
                text = text.replace('PRODUCT_'+c+'_CORNER_'+l, 'CORNER_'+c+'_'+l+'_PRODUCT')
        text = text.replace('\x00', '')
        # Remove junk
        lines = text.split('\n')
        mtl = dict()
        for l in lines:
            meta = l.replace('\"', "").strip().split('=')
            if len(meta) > 1:
                key = meta[0].strip()
                item = meta[1].strip()
                if key != "GROUP" and key != "END_GROUP":
                    mtl[key] = item

        # Extract useful metadata
        lats = (float(mtl['CORNER_UL_LAT_PRODUCT']), float(mtl['CORNER_UR_LAT_PRODUCT']),
                float(mtl['CORNER_LL_LAT_PRODUCT']), float(mtl['CORNER_LR_LAT_PRODUCT']))
        lons = (float(mtl['CORNER_UL_LON_PRODUCT']), float(mtl['CORNER_UR_LON_PRODUCT']),
                float(mtl['CORNER_LL_LON_PRODUCT']), float(mtl['CORNER_LR_LON_PRODUCT']))
        lat = (min(lats) + max(lats))/2.0
        lon = (min(lons) + max(lons))/2.0
        dt = datetime.strptime(mtl['DATE_ACQUIRED'] + ' ' + mtl['SCENE_CENTER_TIME'][:-2], '%Y-%m-%d %H:%M:%S.%f')
        seconds = (dt.second + dt.microsecond/1000000.)/3600.
        dectime = dt.hour + dt.minute/60.0 + seconds
        try:
            clouds = float(mtl['CLOUD_COVER'])
        except:
            clouds = 0

        filenames = []
        gain = []
        offset = []
        dynrange = []
        for i, b in enumerate(sensor_meta['bands']):
            minval = int(float(mtl['QUANTIZE_CAL_MIN_BAND_'+b]))
            maxval = int(float(mtl['QUANTIZE_CAL_MAX_BAND_'+b]))
            minrad = float(mtl['RADIANCE_MINIMUM_BAND_'+b])
            maxrad = float(mtl['RADIANCE_MAXIMUM_BAND_'+b])
            gain.append((maxrad-minrad)/(maxval-minval))
            offset.append(minrad)
            dynrange.append((minval, maxval))
            filenames.append(mtl['FILE_NAME_BAND_'+b].strip('\"'))

        _geometry = {
            'solarzenith': (90.0 - float(mtl['SUN_ELEVATION'])),
            'solarazimuth': float(mtl['SUN_AZIMUTH']),
            'zenith': 0.0,
            'azimuth': 180.0,
            'lat': lat,
            'lon': lon,
        }

        _datetime = {
            'datetime': dt,
            'JulianDay': (dt - datetime(dt.year, 1, 1)).days + 1,
            'DecimalTime': dectime,
        }

        # TODO - now that metadata part of LandsatData object some of these keys not needed
        self.metadata = {
            'filenames': filenames,
            'path': self.path,
            'gain': gain,
            'offset': offset,
            'dynrange': dynrange,
            'geometry': _geometry,
            'datetime': _datetime,
            'clouds': clouds
        }
        self.metadata.update(sensor_meta)

    def _readraw(self):
        """ Read in Landsat bands using original tar.gz file """
        start = datetime.now()
        # make sure metadata is loaded
        self.meta()

        # Extract all files
        datafiles = self.assets[''].extract(self.metadata['filenames'])
        VerboseOut('Extracted Landsat files:', 3)
        VerboseOut(datafiles, 3)

        image = gippy.GeoImage(datafiles)
        image.SetNoData(0)

        # TODO - set appropriate metadata
        #for key,val in meta.iteritems():
        #    image.SetMeta(key,str(val))

        # Geometry used for calculating incident irradiance
        for bi in range(0, len(self.metadata['filenames'])):
            image.SetColor(self.metadata['colors'][bi], bi+1)
            # need to do this or can we index correctly?
            band = image[bi]
            band.SetGain(self.metadata['gain'][bi])
            band.SetOffset(self.metadata['offset'][bi])
            dynrange = self.metadata['dynrange'][bi]
            band.SetDynamicRange(dynrange[0], dynrange[1])
            image[bi] = band

        VerboseOut('%s: read in %s' % (image.Basename(), datetime.now() - start), 3)
        return image

    @classmethod
    def extra_arguments(cls):
        return {}
        return {'--noatmos': {
                'help': 'No atmospheric correction for any products',
                'default': False, 'action': 'store_true'
                }}


def main():
    DataInventory.main(LandsatData)<|MERGE_RESOLUTION|>--- conflicted
+++ resolved
@@ -244,12 +244,7 @@
                             band = img[b]
                         else:
                             band = (img[b] - (atmospheres[b][1] + (1-e) * atmospheres[b][2])) / (atmospheres[b][0] * e)
-<<<<<<< HEAD
-                        band = (((band.pow(-1))*smeta['K1'][5]+1).log().pow(-1))*smeta['K2'][5] - 273.15
-                        #set_trace()
-=======
                         band = (((band.pow(-1))*K1[b]+1).log().pow(-1))*K2[b] - 273.15
->>>>>>> 688db76b
                         imgout[b].Process(band)
                 fname = imgout.Filename()
                 imgout = None
