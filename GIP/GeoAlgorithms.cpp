--- conflicted
+++ resolved
@@ -934,22 +934,11 @@
         if (Options::Verbose() > 1) std::cout << "RiceDetect(" << image.Basename() << ") -> " << filename << std::endl;
 
         GeoImageIO<float> img(image);
-<<<<<<< HEAD
-        int numbands = 2 * maxcrops + 3;
-        GeoImageIO<unsigned char> imgout(GeoImage(filename, image, GDT_Byte, numbands));
-        imgout[0].SetDescription("met");
-        imgout[1].SetDescription("troughs");
-        imgout[2].SetDescription("peaks");
-        for (int b=3;b<numbands;b=b+2) {
-            imgout[b].SetDescription("peak"+to_string(b)+"");
-            imgout[b+1].SetDescription("");
-=======
         GeoImageIO<unsigned char> imgout(GeoImage(filename, image, GDT_Byte, img.NumBands()));
         imgout.SetNoData(0);
         imgout[0].SetDescription("rice");
         for (unsigned int b=1;b<img.NumBands();b++) {
             imgout[b].SetDescription("day"+to_string(days[b]));
->>>>>>> 1f2a523c
         }
 
         CImg<float> cimg;
@@ -972,13 +961,9 @@
                 cimg_nodata = img[b].NoDataMask(iChunk);
                 cimg_th0 = cimg.get_threshold(th0)|=(cimg_nodata^1);    // >= th0 and assume nodata >= th0
 
-<<<<<<< HEAD
-        for (unsigned int iChunk=1; iChunk<=img[0].NumChunks(); iChunk++) {
-=======
                 DOY += delta_day;                                       // running total of days
                 DOY.mul(cimg_flood);                                    // reset if it hasn't been flooded yet
                 DOY.mul(cimg_th0);                                      // reset if in hydroperiod
->>>>>>> 1f2a523c
 
                 cimg_dmask = DOY.get_threshold(dth1,false,true)^=1;      // mask of where past high date
                 DOY.mul(cimg_dmask);
