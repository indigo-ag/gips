--- conflicted
+++ resolved
@@ -1,5 +1,5 @@
+# GIPS
 
-<<<<<<< HEAD
 ## General
 
 Geokit Data Handler (GIPS) was developed by Applied Geosolutions, LLC (AGS) with support from a NASA
@@ -7,10 +7,6 @@
 January 2014. For more information about the company please contact info@ags.io,
 for more information about Geokit open source development contact
 developers@ags.io
-=======
-See http://gipit.github.io/gips/ for documentation, but know it is not
-~~necessarily~~ current.
->>>>>>> b35ec285
 
 ## Installation
 
@@ -86,6 +82,13 @@
 After this is done, `gips_inventory --fetch`, `gips_inventory`, and
 `gips_process -p <product-list-here>` should work for S3 assets.
 
+## Environment
+
+`GIPS_ORM` controls whether or not the GIPS ORM is activated.  The ORM is
+enabled by default, and if `GIPS_ORM` is set to either "true" (regardless of
+case) or any non-zero number.  Setting it to "false", 0, or any other value
+disables the ORM.
+
 ## Authors and Contributors
 The following have been authors or contributers to GIPS
 
